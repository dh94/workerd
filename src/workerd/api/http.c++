// Copyright (c) 2017-2022 Cloudflare, Inc.
// Licensed under the Apache 2.0 license found in the LICENSE file or at:
//     https://opensource.org/licenses/Apache-2.0

#include "http.h"
#include "data-url.h"
#include "sockets.h"
#include "system-streams.h"
#include "util.h"
#include "queue.h"
#include "worker-rpc.h"
#include <kj/encoding.h>
#include <kj/compat/url.h>
#include <kj/memory.h>
#include <kj/parse/char.h>
#include <workerd/io/features.h>
#include <workerd/util/http-util.h>
#include <workerd/util/mimetype.h>
#include <workerd/util/stream-utils.h>
#include <workerd/util/thread-scopes.h>
#include <workerd/jsg/ser.h>
#include <workerd/jsg/url.h>
#include <workerd/io/io-context.h>
#include <set>
#include <capnp/compat/http-over-capnp.capnp.h>

namespace workerd::api {

namespace {

void warnIfBadHeaderString(const jsg::ByteString& byteString) {
  if (IoContext::hasCurrent()) {
    auto& context = IoContext::current();
    if (context.isInspectorEnabled()) {
      if (byteString.warning == jsg::ByteString::Warning::CONTAINS_EXTENDED_ASCII) {
        // We're in a bit of a pickle: the script author is using our API correctly, but we're doing
        // the wrong thing by UTF-8-encoding their bytes. To help the author understand the issue,
        // we can show the string that they would be putting in the header if we implemented the
        // spec correctly, and the string that is actually going get serialized onto the wire.
        auto rawHex = kj::strArray(KJ_MAP(b, kj::encodeUtf16(byteString)) {
          KJ_ASSERT(b < 256);  // Guaranteed by StringWrapper having set CONTAINS_EXTENDED_ASCII.
          return kj::str("\\x", kj::hex(kj::byte(b)));
        }, "");
        auto utf8Hex =
            kj::strArray(
                KJ_MAP(b, byteString) { return kj::str("\\x", kj::hex(kj::byte(b))); }, "");

        context.logWarning(kj::str("Problematic header name or value: \"", byteString,
            "\" (raw bytes: \"", rawHex,
            "\"). "
            "This string contains 8-bit characters in the range 0x80 - 0xFF. As a quirk to support "
            "Unicode, we encode header strings in UTF-8, meaning the actual header name/value on "
            "the wire will be \"",
            utf8Hex,
            "\". Consider encoding this string in ASCII for "
            "compatibility with browser implementations of the Fetch specifications."));
      } else if (byteString.warning == jsg::ByteString::Warning::CONTAINS_UNICODE) {
        context.logWarning(kj::str("Invalid header name or value: \"", byteString,
            "\". Per the Fetch specification, the "
            "Headers class may only accept header names and values which contain 8-bit characters. "
            "That is, they must not contain any Unicode code points greater than 0xFF. As a quirk, "
            "we are encoding this string in UTF-8 in the header, but in a browser this would "
            "result in a TypeError exception. Consider encoding this string in ASCII for "
            "compatibility with browser implementations of the Fetch specification."));
      }
    }
  }
}

// Left- and right-trim HTTP whitespace from `value`.
jsg::ByteString normalizeHeaderValue(jsg::ByteString value) {
  warnIfBadHeaderString(value);

  kj::ArrayPtr<char> slice = value;
  auto isHttpWhitespace = [](char c) { return c == '\t' || c == '\r' || c == '\n' || c == ' '; };
  while (slice.size() > 0 && isHttpWhitespace(slice.front())) {
    slice = slice.slice(1, slice.size());
  }
  while (slice.size() > 0 && isHttpWhitespace(slice.back())) {
    slice = slice.slice(0, slice.size() - 1);
  }
  if (slice.size() == value.size()) {
    return kj::mv(value);
  }
  return jsg::ByteString(kj::str(slice));
}

void requireValidHeaderName(const jsg::ByteString& name) {
  // TODO(cleanup): Code duplication with kj/compat/http.c++

  warnIfBadHeaderString(name);

  constexpr auto HTTP_SEPARATOR_CHARS = kj::parse::anyOfChars("()<>@,;:\\\"/[]?={} \t");
  // RFC2616 section 2.2: https://www.w3.org/Protocols/rfc2616/rfc2616-sec2.html#sec2.2

  constexpr auto HTTP_TOKEN_CHARS = kj::parse::controlChar.orChar('\x7f')
                                        .orGroup(kj::parse::whitespaceChar)
                                        .orGroup(HTTP_SEPARATOR_CHARS)
                                        .invert();
  // RFC2616 section 2.2: https://www.w3.org/Protocols/rfc2616/rfc2616-sec2.html#sec2.2
  // RFC2616 section 4.2: https://www.w3.org/Protocols/rfc2616/rfc2616-sec4.html#sec4.2

  for (char c: name) {
    JSG_REQUIRE(HTTP_TOKEN_CHARS.contains(c), TypeError, "Invalid header name.");
  }
}

void requireValidHeaderValue(kj::StringPtr value) {
  // TODO(cleanup): Code duplication with kj/compat/http.c++

  for (char c: value) {
    JSG_REQUIRE(c != '\0' && c != '\r' && c != '\n', TypeError, "Invalid header value.");
  }
}

Request::CacheMode getCacheModeFromName(kj::StringPtr value) {
  if (value == "no-store") return Request::CacheMode::NOSTORE;
  if (value == "no-cache") return Request::CacheMode::NOCACHE;
  JSG_FAIL_REQUIRE(TypeError, kj::str("Unsupported cache mode: ", value));
}

jsg::Optional<kj::StringPtr> getCacheModeName(Request::CacheMode mode) {
  switch (mode) {
    case (Request::CacheMode::NONE): return kj::none;
    case (Request::CacheMode::NOCACHE): return "no-cache"_kj;
    case (Request::CacheMode::NOSTORE): return "no-store"_kj;
  }
  KJ_UNREACHABLE;
}

}  // namespace

Headers::Headers(jsg::Dict<jsg::ByteString, jsg::ByteString> dict): guard(Guard::NONE) {
  for (auto& field: dict.fields) {
    append(kj::mv(field.name), kj::mv(field.value));
  }
}

Headers::Headers(const Headers& other): guard(Guard::NONE) {
  for (auto& header: other.headers) {
    Header copy{
      jsg::ByteString(kj::str(header.second.key)),
      jsg::ByteString(kj::str(header.second.name)),
      KJ_MAP(value, header.second.values) { return jsg::ByteString(kj::str(value)); },
    };
    kj::StringPtr keyRef = copy.key;
    KJ_ASSERT(headers.insert(std::make_pair(keyRef, kj::mv(copy))).second);
  }
}

Headers::Headers(const kj::HttpHeaders& other, Guard guard): guard(Guard::NONE) {
  other.forEach([this](auto name, auto value) {
    append(jsg::ByteString(kj::str(name)), jsg::ByteString(kj::str(value)));
  });

  this->guard = guard;
}

jsg::Ref<Headers> Headers::clone() const {
  auto result = jsg::alloc<Headers>(*this);
  result->guard = guard;
  return kj::mv(result);
}

// Fill in the given HttpHeaders with these headers. Note that strings are inserted by
// reference, so the output must be consumed immediately.
void Headers::shallowCopyTo(kj::HttpHeaders& out) {
  for (auto& entry: headers) {
    for (auto& value: entry.second.values) {
      out.add(entry.second.name, value);
    }
  }
}

bool Headers::hasLowerCase(kj::StringPtr name) {
#ifdef KJ_DEBUG
  for (auto c: name) {
    KJ_DREQUIRE(!('A' <= c && c <= 'Z'));
  }
#endif
  return headers.find(name) != headers.end();
}

kj::Array<Headers::DisplayedHeader> Headers::getDisplayedHeaders(jsg::Lock& js) {
  if (FeatureFlags::get(js).getHttpHeadersGetSetCookie()) {
    kj::Vector<Headers::DisplayedHeader> copy;
    for (auto& entry: headers) {
      if (entry.first == "set-cookie") {
        // For set-cookie entries, we iterate each individually without
        // combining them.
        for (auto& value: entry.second.values) {
          copy.add(Headers::DisplayedHeader{
            .key = jsg::ByteString(kj::str(entry.first)),
            .value = jsg::ByteString(kj::str(value)),
          });
        }
      } else {
        copy.add(Headers::DisplayedHeader{.key = jsg::ByteString(kj::str(entry.first)),
          .value = jsg::ByteString(kj::strArray(entry.second.values, ", "))});
      }
    }
    return copy.releaseAsArray();
  } else {
    // The old behavior before the standard getSetCookie() API was introduced...
    auto headersCopy = KJ_MAP(mapEntry, headers) {
      const auto& header = mapEntry.second;
      return DisplayedHeader{
        jsg::ByteString(kj::str(header.key)), jsg::ByteString(kj::strArray(header.values, ", "))};
    };
    return headersCopy;
  }
}

jsg::Ref<Headers> Headers::constructor(jsg::Lock& js, jsg::Optional<Initializer> init) {
  using StringDict = jsg::Dict<jsg::ByteString, jsg::ByteString>;

  KJ_IF_SOME(i, init) {
    KJ_SWITCH_ONEOF(kj::mv(i)) {
      KJ_CASE_ONEOF(dict, StringDict) {
        return jsg::alloc<Headers>(kj::mv(dict));
      }
      KJ_CASE_ONEOF(headers, jsg::Ref<Headers>) {
        return jsg::alloc<Headers>(*headers);
        // It's important to note here that we are treating the Headers object
        // as a special case here. Per the fetch spec, we *should* be grabbing
        // the Symbol.iterator off the Headers object and interpreting it as
        // a Sequence<Sequence<ByteString>> (as in the ByteStringPairs case
        // below). However, special casing Headers like we do here is more
        // performant and has other side effects such as preserving the casing
        // of header names that have been received.
        //
        // This does mean that we fail one of the more pathological (and kind
        // of weird) Web Platform Tests for this API:
        //
        //   const h = new Headers();
        //   h[Symbol.iterator] = function * () { yield ["test", "test"]; };
        //   const headers = new Headers(h);
        //   console.log(headers.has("test"));
        //
        // The spec would say headers.has("test") here should be true. With our
        // implementation here, however, we are ignoring the Symbol.iterator so
        // the test fails.
      }
      KJ_CASE_ONEOF(pairs, ByteStringPairs) {
        auto dict = KJ_MAP(entry, pairs) {
          JSG_REQUIRE(entry.size() == 2, TypeError,
              "To initialize a Headers object from a sequence, each inner sequence "
              "must have exactly two elements.");
          return StringDict::Field{kj::mv(entry[0]), kj::mv(entry[1])};
        };
        return jsg::alloc<Headers>(StringDict{kj::mv(dict)});
      }
    }
  }

  return jsg::alloc<Headers>();
}

kj::Maybe<jsg::ByteString> Headers::get(jsg::ByteString name) {
  requireValidHeaderName(name);
  auto iter = headers.find(toLower(kj::mv(name)));
  if (iter == headers.end()) {
    return kj::none;
  } else {
    return jsg::ByteString(kj::strArray(iter->second.values, ", "));
  }
}

kj::ArrayPtr<jsg::ByteString> Headers::getSetCookie() {
  auto iter = headers.find("set-cookie");
  if (iter == headers.end()) {
    return nullptr;
  } else {
    return iter->second.values.asPtr();
  }
}

kj::ArrayPtr<jsg::ByteString> Headers::getAll(jsg::ByteString name) {
  requireValidHeaderName(name);

  if (strcasecmp(name.cStr(), "set-cookie") != 0) {
    JSG_FAIL_REQUIRE(TypeError, "getAll() can only be used with the header name \"Set-Cookie\".");
  }

  // getSetCookie() is the standard API here. getAll(...) is our legacy non-standard extension
  // for the same use case. We continue to support getAll for backwards compatibility but moving
  // forward users really should be using getSetCookie.
  return getSetCookie();
}

bool Headers::has(jsg::ByteString name) {
  requireValidHeaderName(name);
  return headers.find(toLower(kj::mv(name))) != headers.end();
}

void Headers::set(jsg::ByteString name, jsg::ByteString value) {
  checkGuard();
  setUnguarded(kj::mv(name), kj::mv(value));
}

void Headers::setUnguarded(jsg::ByteString name, jsg::ByteString value) {
  requireValidHeaderName(name);
  auto key = toLower(name);
  value = normalizeHeaderValue(kj::mv(value));
  requireValidHeaderValue(value);
  auto [iter, emplaced] = headers.try_emplace(key, kj::mv(key), kj::mv(name), kj::mv(value));
  if (!emplaced) {
    // Overwrite existing value(s).
    iter->second.values.clear();
    iter->second.values.add(kj::mv(value));
  }
}

void Headers::append(jsg::ByteString name, jsg::ByteString value) {
  checkGuard();
  requireValidHeaderName(name);
  auto key = toLower(name);
  value = normalizeHeaderValue(kj::mv(value));
  requireValidHeaderValue(value);
  auto [iter, emplaced] = headers.try_emplace(key, kj::mv(key), kj::mv(name), kj::mv(value));
  if (!emplaced) {
    iter->second.values.add(kj::mv(value));
  }
}

void Headers::delete_(jsg::ByteString name) {
  checkGuard();
  requireValidHeaderName(name);
  headers.erase(toLower(kj::mv(name)));
}

// There are a couple implementation details of the Headers iterators worth calling out.
//
// 1. Each iterator gets its own copy of the keys and/or values of the headers. While nauseating
//    from a performance perspective, this solves both the iterator -> iterable lifetime dependence
//    and the iterator invalidation issue: i.e., it's impossible for a user to unsafely modify the
//    Headers data structure while iterating over it, because they are simply two separate data
//    structures. By empirical testing, this seems to be how Chrome implements Headers iteration.
//
//    Other alternatives bring their own pitfalls. We could store a Ref of the parent Headers
//    object, solving the lifetime issue. To solve the iterator invalidation issue, we could store a
//    copy of the currently-iterated-over key and use std::upper_bound() to find the next entry
//    every time we want to increment the iterator (making the increment operation O(lg n) rather
//    than O(1)); or we could make each Header entry in the map store a set of back-pointers to all
//    live iterators pointing to it, with delete_() incrementing all iterators in the set whenever
//    it deletes a header entry. Neither hack appealed to me.
//
// 2. Notice that the next() member function of the iterator classes moves the string(s) they
//    contain, rather than making a copy of them as in the FormData iterators. This is safe to do
//    because, unlike FormData, these iterators have their own copies of the strings, and since they
//    are forward-only iterators, we know we won't need the strings again.
//
// TODO(perf): On point 1, perhaps we could avoid most copies by using a copy-on-write strategy
//   applied to the header map elements? We'd still copy the whole data structure to avoid iterator
//   invalidation, but the elements would be cheaper to copy.

jsg::Ref<Headers::EntryIterator> Headers::entries(jsg::Lock& js) {
  return jsg::alloc<EntryIterator>(IteratorState<DisplayedHeader>{getDisplayedHeaders(js)});
}
jsg::Ref<Headers::KeyIterator> Headers::keys(jsg::Lock& js) {
  if (FeatureFlags::get(js).getHttpHeadersGetSetCookie()) {
    kj::Vector<jsg::ByteString> keysCopy;
    for (auto& entry: headers) {
      // Set-Cookie headers must be handled specially. They should never be combined into a
      // single value, so the values iterator must separate them. It seems a bit silly, but
      // the keys iterator can end up having multiple set-cookie instances.
      if (entry.first == "set-cookie") {
        for (auto n = 0; n < entry.second.values.size(); n++) {
          keysCopy.add(jsg::ByteString(kj::str(entry.first)));
        }
      } else {
        keysCopy.add(jsg::ByteString(kj::str(entry.first)));
      }
    }
    return jsg::alloc<KeyIterator>(IteratorState<jsg::ByteString>{keysCopy.releaseAsArray()});
  } else {
    auto keysCopy =
        KJ_MAP(mapEntry, headers) { return jsg::ByteString(kj::str(mapEntry.second.key)); };
    return jsg::alloc<KeyIterator>(IteratorState<jsg::ByteString>{kj::mv(keysCopy)});
  }
}
jsg::Ref<Headers::ValueIterator> Headers::values(jsg::Lock& js) {
  if (FeatureFlags::get(js).getHttpHeadersGetSetCookie()) {
    kj::Vector<jsg::ByteString> values;
    for (auto& entry: headers) {
      // Set-Cookie headers must be handled specially. They should never be combined into a
      // single value, so the values iterator must separate them.
      if (entry.first == "set-cookie") {
        for (auto& value: entry.second.values) {
          values.add(jsg::ByteString(kj::str(value)));
        }
      } else {
        values.add(jsg::ByteString(kj::strArray(entry.second.values, ", ")));
      }
    }
    return jsg::alloc<ValueIterator>(IteratorState<jsg::ByteString>{values.releaseAsArray()});
  } else {
    auto valuesCopy = KJ_MAP(mapEntry, headers) {
      return jsg::ByteString(kj::strArray(mapEntry.second.values, ", "));
    };
    return jsg::alloc<ValueIterator>(IteratorState<jsg::ByteString>{kj::mv(valuesCopy)});
  }
}

void Headers::forEach(jsg::Lock& js,
    jsg::Function<void(kj::StringPtr, kj::StringPtr, jsg::Ref<Headers>)> callback,
    jsg::Optional<jsg::Value> thisArg) {
  auto receiver = js.v8Undefined();
  KJ_IF_SOME(arg, thisArg) {
    auto handle = arg.getHandle(js);
    if (!handle->IsNullOrUndefined()) {
      receiver = handle;
    }
  }
  callback.setReceiver(js.v8Ref(receiver));

  for (auto& entry: getDisplayedHeaders(js)) {
    callback(js, entry.value, entry.key, JSG_THIS);
  }
}

bool Headers::inspectImmutable() {
  return guard != Guard::NONE;
}

// -----------------------------------------------------------------------------
// serialization of headers
//
// http-over-capnp.capnp has a nice list of common header names, taken from the HTTP/2 standard.
// We'll use it as an optimization.
//
// Note that using numeric IDs for headers implies we lose the original capitalization. However,
// the JS Headers API doesn't actually give the application any way to observe the capitalization
// of header names -- it only becomes relevant when serializing over HTTP/1.1. And at that point,
// we are actually free to change the capitalization anyway, and we commonly do (KJ itself will
// normalize capitalization of all registered headers, and http-over-capnp also loses
// capitalization). So, it's certainly not worth it to try to keep the original capitalization
// across serialization.

// If any more headers are added to the CommonHeaderName enum later, we should be careful about
// introducing them into serialization. We need to roll out a change that recognizes the new IDs
// before rolling out a change that sends them. MAX_COMMON_HEADER_ID is the max value we're willing
// to send.
static constexpr uint MAX_COMMON_HEADER_ID =
    static_cast<uint>(capnp::CommonHeaderName::WWW_AUTHENTICATE);

// ID for the `$commonText` annotation declared in http-over-capnp.capnp.
// TODO(cleanup): Cap'n Proto should really codegen constants for annotation IDs so we don't have
//   to copy them.
static constexpr uint64_t COMMON_TEXT_ANNOTATION_ID = 0x857745131db6fc83;

static kj::Array<kj::StringPtr> makeCommonHeaderList() {
  auto enums = capnp::Schema::from<capnp::CommonHeaderName>().getEnumerants();
  auto builder = kj::heapArrayBuilder<kj::StringPtr>(enums.size());
  bool first = true;
  for (auto e: enums) {
    if (first) {
      // Value zero is invalid, skip it.
      static_assert(static_cast<uint>(capnp::CommonHeaderName::INVALID) == 0);

      // Add `nullptr` to the array so that our array indexes aren't off-by-one from the enum
      // values. We could in theory skip this and use +1 and -1 in a bunch of places but that seems
      // error-prone.
      builder.add(nullptr);

      first = false;
      continue;
    }

    kj::Maybe<kj::StringPtr> name;

    // Look for $commonText annotation.
    for (auto ann: e.getProto().getAnnotations()) {
      if (ann.getId() == COMMON_TEXT_ANNOTATION_ID) {
        name = ann.getValue().getText();
        break;
      }
    }

    builder.add(KJ_ASSERT_NONNULL(name));
  }

  return builder.finish();
}

static kj::ArrayPtr<const kj::StringPtr> getCommonHeaderList() {
  static const kj::Array<kj::StringPtr> LIST = makeCommonHeaderList();
  return LIST;
}

static kj::HashMap<kj::String, uint> makeCommonHeaderMap() {
  kj::HashMap<kj::String, uint> result;
  auto list = getCommonHeaderList();
  KJ_ASSERT(MAX_COMMON_HEADER_ID < list.size());
  for (auto i: kj::range(1, MAX_COMMON_HEADER_ID + 1)) {
    auto key = kj::str(list[i]);
    for (auto& c: key) {
      if ('A' <= c && c <= 'Z') {
        c = c - 'A' + 'a';
      }
    }
    result.insert(kj::mv(key), i);
  }
  return result;
}

static const kj::HashMap<kj::String, uint>& getCommonHeaderMap() {
  static const kj::HashMap<kj::String, uint> MAP = makeCommonHeaderMap();
  return MAP;
}

void Headers::serialize(jsg::Lock& js, jsg::Serializer& serializer) {
  // We serialize as a series of key-value pairs. Each value is a length-delimited string. Each key
  // is a common header ID, or the value zero to indicate an uncommon header, which is then
  // followed by a length-delimited name.

  serializer.writeRawUint32(static_cast<uint>(guard));

  // Write the count of headers.
  uint count = 0;
  for (auto& entry: headers) {
    count += entry.second.values.size();
  }
  serializer.writeRawUint32(count);

  // Now write key/values.
  auto& commonHeaders = getCommonHeaderMap();
  for (auto& entry: headers) {
    auto& header = entry.second;
    auto commonId = commonHeaders.find(header.key);
    for (auto& value: header.values) {
      KJ_IF_SOME(c, commonId) {
        serializer.writeRawUint32(c);
      } else {
        serializer.writeRawUint32(0);
        serializer.writeLengthDelimited(header.name);
      }
      serializer.writeLengthDelimited(value);
    }
  }
}

jsg::Ref<Headers> Headers::deserialize(
    jsg::Lock& js, rpc::SerializationTag tag, jsg::Deserializer& deserializer) {
  auto result = jsg::alloc<Headers>();
  uint guard = deserializer.readRawUint32();
  KJ_REQUIRE(guard <= static_cast<uint>(Guard::NONE), "unknown guard value");

  uint count = deserializer.readRawUint32();

  auto commonHeaders = getCommonHeaderList();
  for (auto i KJ_UNUSED: kj::zeroTo(count)) {
    uint commonId = deserializer.readRawUint32();
    kj::String name;
    if (commonId == 0) {
      name = deserializer.readLengthDelimitedString();
    } else {
      KJ_ASSERT(commonId < commonHeaders.size());
      name = kj::str(commonHeaders[commonId]);
    }

    auto value = deserializer.readLengthDelimitedString();

    result->append(jsg::ByteString(kj::mv(name)), jsg::ByteString(kj::mv(value)));
  }

  // Don't actually set the guard until here because it may block the ability to call `append()`.
  result->guard = static_cast<Guard>(guard);

  return result;
}

// =======================================================================================

namespace {

class BodyBufferInputStream final: public ReadableStreamSource {
public:
  BodyBufferInputStream(Body::Buffer buffer)
      : unread(buffer.view),
        ownBytes(kj::mv(buffer.ownBytes)) {}

  kj::Promise<size_t> tryRead(void* buffer, size_t minBytes, size_t maxBytes) override {
    size_t amount = kj::min(maxBytes, unread.size());
    memcpy(buffer, unread.begin(), amount);
    unread = unread.slice(amount, unread.size());
    return amount;
  }

  kj::Maybe<uint64_t> tryGetLength(StreamEncoding encoding) override {
    if (encoding == StreamEncoding::IDENTITY) {
      return unread.size();
    } else {
      // Who knows what the compressed size will be?
      return kj::none;
    }
  }

  kj::Promise<DeferredProxy<void>> pumpTo(WritableStreamSink& output, bool end) override {
    if (unread != nullptr) {
      auto data = unread;
      unread = nullptr;
      co_await output.write(data);
      if (end) co_await output.end();
    }

    co_return;
  }

private:
  kj::ArrayPtr<const byte> unread;
  kj::OneOf<kj::Own<Body::RefcountedBytes>, jsg::Ref<Blob>> ownBytes;
};

}  // namespace

// Make an array of characters containing random hexadecimal digits.
//
// Note: Rather than use random hex digits, we could generate the hex digits by hashing the
//   form-data content itself! This would give us pleasing assurance that our boundary string is
//   not present in the content being divided. The downside is CPU usage if, say, a user uploads
//   an enormous file.
kj::String makeRandomBoundaryCharacters() {
  kj::FixedArray<kj::byte, 16> buffer;
  IoContext::current().getEntropySource().generate(buffer);
  return kj::encodeHex(buffer);
}

Body::Buffer Body::Buffer::clone(jsg::Lock& js) {
  Buffer result;
  result.view = view;
  KJ_SWITCH_ONEOF(ownBytes) {
    KJ_CASE_ONEOF(refcounted, kj::Own<RefcountedBytes>) {
      result.ownBytes = kj::addRef(*refcounted);
    }
    KJ_CASE_ONEOF(blob, jsg::Ref<Blob>) {
      result.ownBytes = blob.addRef();
    }
  }
  return result;
}

Body::ExtractedBody::ExtractedBody(
    jsg::Ref<ReadableStream> stream, kj::Maybe<Buffer> buffer, kj::Maybe<kj::String> contentType)
    : impl{kj::mv(stream), kj::mv(buffer)},
      contentType(kj::mv(contentType)) {
  // This check is in the constructor rather than `extractBody()`, because we often construct
  // ExtractedBodys from ReadableStreams directly.
  JSG_REQUIRE(!impl.stream->isDisturbed(), TypeError,
      "This ReadableStream is disturbed (has already been read from), and cannot "
      "be used as a body.");
}

Body::ExtractedBody Body::extractBody(jsg::Lock& js, Initializer init) {
  Buffer buffer;
  kj::Maybe<kj::String> contentType;

  KJ_SWITCH_ONEOF(init) {
    KJ_CASE_ONEOF(stream, jsg::Ref<ReadableStream>) {
      return kj::mv(stream);
    }
    KJ_CASE_ONEOF(text, kj::String) {
      contentType = kj::str(MimeType::PLAINTEXT_STRING);
      buffer = kj::mv(text);
    }
    KJ_CASE_ONEOF(bytes, kj::Array<byte>) {
      // NOTE: The spec would have us create a copy of the input buffer here, but that would be a
      //   sad waste of CPU and memory. This is technically a non-conformity that would allow a user
      //   to construct a Body from a BufferSource and then later modify the BufferSource. However,
      //   redirects cause body streams to be reconstructed from the original, possibly mutated,
      //   buffer anyway, so this is unlikely to be a problem in practice.
      buffer = kj::mv(bytes);
    }
    KJ_CASE_ONEOF(blob, jsg::Ref<Blob>) {
      // Blobs always have a type, but it defaults to an empty string. We should NOT set
      // Content-Type when the blob type is empty.
      kj::StringPtr blobType = blob->getType();
      if (blobType != nullptr) {
        contentType = kj::str(blobType);
      }
      buffer = kj::mv(blob);
    }
    KJ_CASE_ONEOF(formData, jsg::Ref<FormData>) {
      auto boundary = makeRandomBoundaryCharacters();
      auto type = MimeType::FORM_DATA.clone();
      type.addParam("boundary"_kj, boundary);
      contentType = type.toString();
      buffer = formData->serialize(boundary);
    }
    KJ_CASE_ONEOF(searchParams, jsg::Ref<URLSearchParams>) {
      auto type = MimeType::FORM_URLENCODED.clone();
      type.addParam("charset"_kj, "UTF-8"_kj);
      contentType = type.toString();
      buffer = searchParams->toString();
    }
  }

  auto bodyStream = kj::heap<BodyBufferInputStream>(buffer.clone(js));

  return {jsg::alloc<ReadableStream>(IoContext::current(), kj::mv(bodyStream)), kj::mv(buffer),
    kj::mv(contentType)};
}

Body::Body(kj::Maybe<ExtractedBody> init, Headers& headers)
    : impl(kj::mv(init).map([&headers](auto i) -> Impl {
        KJ_IF_SOME(ct, i.contentType) {
          if (!headers.hasLowerCase("content-type")) {
            // The spec allows the user to override the Content-Type, if they wish, so we only set
            // the Content-Type if it doesn't already exist.
            headers.set(jsg::ByteString(kj::str("Content-Type")), jsg::ByteString(kj::mv(ct)));
          } else if (MimeType::FORM_DATA == ct) {
            // Custom content-type request/responses with FormData are broken since they require a
            // boundary parameter only the FormData serializer can provide. Let's warn if a dev does this.
            IoContext::current().logWarning(
                "A FormData body was provided with a custom Content-Type header when constructing "
                "a Request or Response object. This will prevent the recipient of the Request or "
                "Response from being able to parse the body. Consider omitting the custom "
                "Content-Type header.");
          }
        }
        return kj::mv(i.impl);
      })),
      headersRef(headers) {}

kj::Maybe<Body::Buffer> Body::getBodyBuffer(jsg::Lock& js) {
  KJ_IF_SOME(i, impl) {
    KJ_IF_SOME(b, i.buffer) {
      return b.clone(js);
    }
  }
  return kj::none;
}

bool Body::canRewindBody() {
  KJ_IF_SOME(i, impl) {
    // We can only rewind buffer-backed bodies.
    return i.buffer != kj::none;
  }
  // Null bodies are trivially "rewindable".
  return true;
}

void Body::rewindBody(jsg::Lock& js) {
  KJ_DASSERT(canRewindBody());

  KJ_IF_SOME(i, impl) {
    auto bufferCopy = KJ_ASSERT_NONNULL(i.buffer).clone(js);
    auto bodyStream = kj::heap<BodyBufferInputStream>(kj::mv(bufferCopy));
    i.stream = jsg::alloc<ReadableStream>(IoContext::current(), kj::mv(bodyStream));
  }
}

void Body::nullifyBody() {
  impl = kj::none;
}

kj::Maybe<jsg::Ref<ReadableStream>> Body::getBody() {
  KJ_IF_SOME(i, impl) {
    return i.stream.addRef();
  }
  return kj::none;
}
bool Body::getBodyUsed() {
  KJ_IF_SOME(i, impl) {
    return i.stream->isDisturbed();
  }
  return false;
}
jsg::Promise<kj::Array<byte>> Body::arrayBuffer(jsg::Lock& js) {
  KJ_IF_SOME(i, impl) {
    return js.evalNow([&] {
      JSG_REQUIRE(!i.stream->isDisturbed(), TypeError,
          "Body has already been used. "
          "It can only be used once. Use tee() first if you need to read it twice.");
      return i.stream->getController().readAllBytes(
          js, IoContext::current().getLimitEnforcer().getBufferingLimit());
    });
  }

  // If there's no body, we just return an empty array.
  // See https://fetch.spec.whatwg.org/#concept-body-consume-body
  return js.resolvedPromise(kj::Array<byte>());
}

jsg::Promise<jsg::BufferSource> Body::bytes(jsg::Lock& js) {
  return arrayBuffer(js).then(
      js, [](jsg::Lock& js, kj::Array<kj::byte> data) { return js.bytes(kj::mv(data)); });
}

jsg::Promise<kj::String> Body::text(jsg::Lock& js) {
  KJ_IF_SOME(i, impl) {
    return js.evalNow([&] {
      JSG_REQUIRE(!i.stream->isDisturbed(), TypeError,
          "Body has already been used. "
          "It can only be used once. Use tee() first if you need to read it twice.");

      // A common mistake is to call .text() on non-text content, e.g. because you're implementing a
      // search-and-replace across your whole site and you forgot that it'll apply to images too.
      // When running in the fiddle, let's warn the developer if they do this.
      auto& context = IoContext::current();
      if (context.isInspectorEnabled()) {
        KJ_IF_SOME(type, headersRef.get(jsg::ByteString(kj::str("Content-Type")))) {
          maybeWarnIfNotText(js, type);
        }
      }

      return i.stream->getController().readAllText(
          js, context.getLimitEnforcer().getBufferingLimit());
    });
  }

  // If there's no body, we just return an empty string.
  // See https://fetch.spec.whatwg.org/#concept-body-consume-body
  return js.resolvedPromise(kj::String());
}

jsg::Promise<jsg::Ref<FormData>> Body::formData(jsg::Lock& js) {
  auto formData = jsg::alloc<FormData>();

  return js.evalNow([&] {
    JSG_REQUIRE(!getBodyUsed(), TypeError,
        "Body has already been used. "
        "It can only be used once. Use tee() first if you need to read it twice.");

    auto contentType = JSG_REQUIRE_NONNULL(headersRef.get(jsg::ByteString(kj::str("Content-Type"))),
        TypeError, "Parsing a Body as FormData requires a Content-Type header.");

    KJ_IF_SOME(i, impl) {
      KJ_ASSERT(!i.stream->isDisturbed());
      auto& context = IoContext::current();
      return i.stream->getController()
          .readAllText(js, context.getLimitEnforcer().getBufferingLimit())
          .then(js,
              [contentType = kj::mv(contentType), formData = kj::mv(formData)](
                  auto& js, kj::String rawText) mutable {
        formData->parse(js, kj::mv(rawText), contentType,
            !FeatureFlags::get(js).getFormDataParserSupportsFiles());
        return kj::mv(formData);
      });
    }

    // Theoretically, we already know if this will throw: the empty string is a valid
    // application/x-www-form-urlencoded body, but not multipart/form-data. However, best to let
    // FormData::parse() make the decision, to keep the logic in one place.
    formData->parse(
        js, kj::String(), contentType, !FeatureFlags::get(js).getFormDataParserSupportsFiles());
    return js.resolvedPromise(kj::mv(formData));
  });
}

jsg::Promise<jsg::Value> Body::json(jsg::Lock& js) {
  return text(js).then(js, [](jsg::Lock& js, kj::String text) { return js.parseJson(text); });
}

jsg::Promise<jsg::Ref<Blob>> Body::blob(jsg::Lock& js) {
  return arrayBuffer(js).then(js, [this](jsg::Lock& js, kj::Array<byte> buffer) {
    kj::String contentType = headersRef.get(jsg::ByteString(kj::str("Content-Type")))
                                 .map([](jsg::ByteString&& b) -> kj::String {
      return kj::mv(b);
    }).orDefault(nullptr);

    if (FeatureFlags::get(js).getBlobStandardMimeType()) {
      contentType = MimeType::extract(contentType)
                        .map([](MimeType&& mt) -> kj::String {
        return mt.toString();
      }).orDefault(nullptr);
    }

    return jsg::alloc<Blob>(js, kj::mv(buffer), kj::mv(contentType));
  });
}

kj::Maybe<Body::ExtractedBody> Body::clone(jsg::Lock& js) {
  KJ_IF_SOME(i, impl) {
    auto branches = i.stream->tee(js);

    i.stream = kj::mv(branches[0]);

    return ExtractedBody{kj::mv(branches[1]), i.buffer.map([&](Buffer& b) { return b.clone(js); })};
  }

  return kj::none;
}

// =======================================================================================

jsg::Ref<Request> Request::coerce(
    jsg::Lock& js, Request::Info input, jsg::Optional<Request::Initializer> init) {
  return input.is<jsg::Ref<Request>>() && init == kj::none
      ? kj::mv(input.get<jsg::Ref<Request>>())
      : Request::constructor(js, kj::mv(input), kj::mv(init));
}

jsg::Optional<kj::StringPtr> Request::getCache(jsg::Lock& js) {
  return getCacheModeName(cacheMode);
}
Request::CacheMode Request::getCacheMode() {
  return cacheMode;
}

jsg::Ref<Request> Request::constructor(
    jsg::Lock& js, Request::Info input, jsg::Optional<Request::Initializer> init) {
  kj::String url;
  kj::HttpMethod method = kj::HttpMethod::GET;
  kj::Maybe<jsg::Ref<Headers>> headers;
  kj::Maybe<jsg::Ref<Fetcher>> fetcher;
  kj::Maybe<jsg::Ref<AbortSignal>> signal;
  CfProperty cf;
  kj::Maybe<Body::ExtractedBody> body;
  Redirect redirect = Redirect::FOLLOW;
  CacheMode cacheMode = CacheMode::NONE;

  KJ_SWITCH_ONEOF(input) {
    KJ_CASE_ONEOF(u, kj::String) {
      url = kj::mv(u);

      // TODO(later): This is rather unfortunate. The original implementation of
      // this used non-standard URL parsing in violation of the spec. Unfortunately
      // some users have come to depend on the non-standard behavior so we have to
      // gate the standard behavior with a compat flag. Ideally we'd just be able to
      // use the standard parsed URL throughout all of the code but in order to
      // minimize the number of changes, we're going to ultimately end up double
      // parsing (and serializing) the URL... here we parse it with the standard
      // parser, reserialize it back into a string for the sake of not modifying
      // the rest of the implementation. Fortunately the standard parser is fast
      // but it would eventually be nice to eliminate the double parsing.
      if (FeatureFlags::get(js).getFetchStandardUrl()) {
        auto parsed = JSG_REQUIRE_NONNULL(
            jsg::Url::tryParse(url.asPtr()), TypeError, kj::str("Invalid URL: ", url));
        url = kj::str(parsed.getHref());
      }
    }
    KJ_CASE_ONEOF(r, jsg::Ref<Request>) {
      // Check to see if we're getting a new body from `init`. If so, we want to ignore `input`'s
      // body. Note that this is technically non-conformant behavior, but the spec is broken:
      // https://github.com/whatwg/fetch/issues/674
      //
      // TODO(cleanup): The body extraction logic is getting difficult to follow with the current
      //   2-pass initialization we perform (first `input`, then `init`). It'd be nice to defer
      //   checks like the one we're avoiding here until the very end, so the `init` pass has a
      //   chance to override `input`'s members *before* we check if the body we're extracting is
      //   disturbed.
      bool ignoreInputBody = false;
      KJ_IF_SOME(i, init) {
        KJ_SWITCH_ONEOF(i) {
          KJ_CASE_ONEOF(initDict, InitializerDict) {
            if (initDict.body != kj::none) {
              ignoreInputBody = true;
            }
          }
          KJ_CASE_ONEOF(otherRequest, jsg::Ref<Request>) {
            // If our initializer dictionary is another Request object, it will always have a `body`
            // property. Even if it's null, we should treat it as an explicit body rewrite.
            ignoreInputBody = true;
          }
        }
      }

      jsg::Ref<Request> oldRequest = kj::mv(r);
      url = kj::str(oldRequest->getUrl());
      method = oldRequest->method;
      headers = jsg::alloc<Headers>(*oldRequest->headers);
      cf = oldRequest->cf.deepClone(js);
      if (!ignoreInputBody) {
        JSG_REQUIRE(!oldRequest->getBodyUsed(), TypeError,
            "Cannot reconstruct a Request with a used body.");
        KJ_IF_SOME(oldJsBody, oldRequest->getBody()) {
          // The stream spec says to "create a proxy" for the passed in readable, which it
          // defines generically as creating a TransformStream and using pipeThrough to pass
          // the input stream through, giving the TransformStream's readable to the extracted
          // body below. We don't need to do that. Instead, we just create a new ReadableStream
          // that takes over ownership of the internals of the given stream. The given stream
          // is left in a locked/disturbed mode so that it can no longer be used.
          body = Body::ExtractedBody((oldJsBody)->detach(js), oldRequest->getBodyBuffer(js));
        }
      }
      cacheMode = oldRequest->getCacheMode();
      redirect = oldRequest->getRedirectEnum();
      fetcher = oldRequest->getFetcher();
      signal = oldRequest->getSignal();
    }
  }

  KJ_IF_SOME(i, init) {
    KJ_SWITCH_ONEOF(i) {
      KJ_CASE_ONEOF(initDict, InitializerDict) {
        KJ_IF_SOME(integrity, initDict.integrity) {
          JSG_REQUIRE(integrity.size() == 0, TypeError,
              "Subrequest integrity checking is not implemented. "
              "The integrity option must be either undefined or an empty string.");
        }

        KJ_IF_SOME(m, initDict.method) {
          auto originalMethod = kj::str(m);
          KJ_IF_SOME(code, tryParseHttpMethod(m)) {
            method = code;
          } else {
            KJ_IF_SOME(code, kj::tryParseHttpMethod(toUpper(kj::mv(m)))) {
              method = code;
              switch (method) {
                case kj::HttpMethod::GET:
                case kj::HttpMethod::POST:
                case kj::HttpMethod::PUT:
                case kj::HttpMethod::DELETE:
                case kj::HttpMethod::HEAD:
                case kj::HttpMethod::OPTIONS:
                  break;
                default:
                  JSG_FAIL_REQUIRE(
                      TypeError, kj::str("Invalid HTTP method string: ", originalMethod));
              }
            } else {
              JSG_FAIL_REQUIRE(TypeError, kj::str("Invalid HTTP method string: ", originalMethod));
            }
          }
        }

        KJ_IF_SOME(h, initDict.headers) {
          headers = Headers::constructor(js, kj::mv(h));
        }

        KJ_IF_SOME(p, initDict.fetcher) {
          fetcher = kj::mv(p);
        }

        KJ_IF_SOME(s, initDict.signal) {
          // Note that since this is an optional-maybe, `s` is type Maybe<AbortSignal>. It could
          // be null. But that seems like what we want. If someone doesn't specify `signal` at all,
          // they want to inherit the `signal` property from the original request. But if they
          // explicitly say `signal: null`, they must want to drop the signal that was on the
          // original request.
          signal = kj::mv(s);
        }

        KJ_IF_SOME(newCf, initDict.cf) {
          // TODO(cleanup): When initDict.cf is updated to use jsg::JsRef instead
          // of jsg::V8Ref, we can clean this up a bit further.
          auto cloned = newCf.deepClone(js);
          cf = CfProperty(js, jsg::JsObject(cloned.getHandle(js)));
        }

        KJ_IF_SOME(b, kj::mv(initDict.body).orDefault(kj::none)) {
          body = Body::extractBody(js, kj::mv(b));
          JSG_REQUIRE(method != kj::HttpMethod::GET && method != kj::HttpMethod::HEAD, TypeError,
              "Request with a GET or HEAD method cannot have a body.");
        }

        KJ_IF_SOME(r, initDict.redirect) {
          redirect = JSG_REQUIRE_NONNULL(Request::tryParseRedirect(r), TypeError,
              "Invalid redirect value, must be one of \"follow\" or \"manual\" (\"error\" won't be "
              "implemented since it does not make sense at the edge; use \"manual\" and check the "
              "response status code).");
        }

        KJ_IF_SOME(c, initDict.cache) {
          cacheMode = getCacheModeFromName(c);
        }

        if (initDict.method != kj::none || initDict.body != kj::none) {
          // We modified at least one of the method or the body. In this case, we enforce the
          // spec rule that GET/HEAD requests cannot have bodies. (On the other hand, if neither
          // of these fields was modified, but the original Request object that we're rewriting
          // already represented a GET/HEAD method with a body, we allow that to pass through.
          // We support proxying such requests and rewriting their URL/headers/etc.)
          JSG_REQUIRE(
              (method != kj::HttpMethod::GET && method != kj::HttpMethod::HEAD) || body == kj::none,
              TypeError, "Request with a GET or HEAD method cannot have a body.");
        }
      }
      KJ_CASE_ONEOF(otherRequest, jsg::Ref<Request>) {
        method = otherRequest->method;
        redirect = otherRequest->redirect;
        cacheMode = otherRequest->cacheMode;
        fetcher = otherRequest->getFetcher();
        signal = otherRequest->getSignal();
        headers = jsg::alloc<Headers>(*otherRequest->headers);
        cf = otherRequest->cf.deepClone(js);
        KJ_IF_SOME(b, otherRequest->getBody()) {
          // Note that unlike when `input` (Request ctor's 1st parameter) is a Request object, here
          // we're NOT stealing the other request's body, because we're supposed to pretend that the
          // other request is just a dictionary.
          body = Body::ExtractedBody(kj::mv(b));
        }
      }
    }
  }

  if (headers == kj::none) {
    headers = jsg::alloc<Headers>();
  }

  // TODO(conform): If `init` has a keepalive flag, pass it to the Body constructor.
<<<<<<< HEAD
  return jsg::alloc<Request>(method, url, redirect,
                 KJ_ASSERT_NONNULL(kj::mv(headers)), kj::mv(fetcher), kj::mv(signal),
                 kj::mv(cf), kj::mv(body), cacheMode);
=======
  return jsg::alloc<Request>(method, url, redirect, KJ_ASSERT_NONNULL(kj::mv(headers)),
      kj::mv(fetcher), kj::mv(signal), kj::mv(cf), kj::mv(body));
>>>>>>> 03859f51
}

jsg::Ref<Request> Request::clone(jsg::Lock& js) {
  auto headersClone = headers->clone();

  auto cfClone = cf.deepClone(js);
  auto bodyClone = Body::clone(js);

  return jsg::alloc<Request>(method, url, redirect, kj::mv(headersClone), getFetcher(), getSignal(),
      kj::mv(cfClone), kj::mv(bodyClone));
}

kj::StringPtr Request::getMethod() {
  return kj::toCharSequence(method);
}
kj::StringPtr Request::getUrl() {
  return url;
}
jsg::Ref<Headers> Request::getHeaders(jsg::Lock& js) {
  return headers.addRef();
}
kj::StringPtr Request::getRedirect() {
  // TODO(cleanup): Web IDL enum <-> JS string conversion boilerplate is a common need and could be
  //   factored out.

  switch (redirect) {
    case Redirect::FOLLOW:
      return "follow";
    case Redirect::MANUAL:
      return "manual";
  }

  KJ_UNREACHABLE;
}
kj::Maybe<jsg::Ref<Fetcher>> Request::getFetcher() {
  return fetcher.map([](jsg::Ref<Fetcher>& f) { return f.addRef(); });
}
kj::Maybe<jsg::Ref<AbortSignal>> Request::getSignal() {
  return signal.map([](jsg::Ref<AbortSignal>& s) { return s.addRef(); });
}

jsg::Optional<jsg::JsObject> Request::getCf(jsg::Lock& js) {
  return cf.get(js);
}

// If signal is given, getThisSignal returns a reference to it.
// Otherwise, we lazily create a new never-aborts AbortSignal that will not
// be used for anything because the spec wills it so.
// Note: To be pedantic, the spec actually calls for us to create a
// second AbortSignal in addition to the one being passed in, but
// that's a bit silly and unnecessary.
// The name "thisSignal" is derived from the fetch spec, which draws a
// distinction between the "signal" and "this' signal".
jsg::Ref<AbortSignal> Request::getThisSignal(jsg::Lock& js) {
  KJ_IF_SOME(s, signal) {
    return s.addRef();
  }
  KJ_IF_SOME(s, thisSignal) {
    return s.addRef();
  }
  auto newSignal = jsg::alloc<AbortSignal>(kj::none, kj::none, AbortSignal::Flag::NEVER_ABORTS);
  thisSignal = newSignal.addRef();
  return newSignal;
}

kj::Maybe<Request::Redirect> Request::tryParseRedirect(kj::StringPtr redirect) {
  if (strcasecmp(redirect.cStr(), "follow") == 0) {
    return Redirect::FOLLOW;
  }
  if (strcasecmp(redirect.cStr(), "manual") == 0) {
    return Redirect::MANUAL;
  }
  return kj::none;
}

void Request::shallowCopyHeadersTo(kj::HttpHeaders& out) {
  headers->shallowCopyTo(out);
}

kj::Maybe<kj::String> Request::serializeCfBlobJson(jsg::Lock& js) {
  return cf.serialize(js);
}

<<<<<<< HEAD
void RequestInitializerDict::validate(jsg::Lock& js) {
  KJ_IF_SOME(c, cache){
    // Check compatability flag
    JSG_REQUIRE(FeatureFlags::get(js).getCacheOptionEnabled(), Error, kj::str(
      "The 'cache' field on 'RequestInitializerDict' is not implemented."));

    JSG_FAIL_REQUIRE(TypeError, kj::str("Unsupported cache mode: ", c));
  }
}

void Request::serialize(
    jsg::Lock& js, jsg::Serializer& serializer,
=======
void Request::serialize(jsg::Lock& js,
    jsg::Serializer& serializer,
>>>>>>> 03859f51
    const jsg::TypeHandler<RequestInitializerDict>& initDictHandler) {
  serializer.writeLengthDelimited(url);

  // Our strategy is to construct an initializer dict object and serialize that as a JS object.
  // This makes the deserialization end really simple (just call the constructor), and it also
  // gives us extensibility: we can add new fields without having to bump the serialization tag.
<<<<<<< HEAD
  serializer.write(js, jsg::JsValue(initDictHandler.wrap(js, RequestInitializerDict {
    // GET is the default, so only serialize the method if it's something else.
    .method = method == kj::HttpMethod::GET ? jsg::Optional<kj::String>() : kj::str(method),

    .headers = headers.addRef(),

    .body = getBody().map([](jsg::Ref<ReadableStream> stream) -> Body::Initializer {
      // jsg::Ref<ReadableStream> is one of the possible variants of Body::Initializer.
      return kj::mv(stream);
    }),

    // "manual" is the default for `redirect`, so only encode if it's not that.
    .redirect = redirect == Redirect::MANUAL
        ? kj::str(getRedirect()) : kj::Maybe<kj::String>(kj::none),

    // We have to ignore .fetcher for serialization. We can't simply fail if a fetcher is present
    // because requests received by the top-level fetch handler actually have .fetcher set to
    // the hidden "next" binding, which historically could be different from null (although in
    // practice these days it is always the same). We obviously want to be able to serialize
    // requests received by the top-level fetch handler so... we have to ignore this. This
    // property should probably go away in any case.

    .cf = cf.getRef(js),

    .cache = getCacheModeName(cacheMode).map([](kj::StringPtr name) -> kj::String {
      return kj::str(name);
    }),

    // .mode is unimplemented
    // .credentials is unimplemented
    // .referrer is unimplemented
    // .referrerPolicy is unimplemented
    // .integrity is required to be empty

    // If an AbortSignal is present, we'll try to serialize it. As of this writing, AbortSignal
    // is not serializable, but we could add support for sending it over RPC in the future.
    //
    // Note we have to double-Maybe this, so that if no signal is present, the property is absent
    // instead of `null`.
    .signal = signal.map([](jsg::Ref<AbortSignal>& s) -> kj::Maybe<jsg::Ref<AbortSignal>> {
      return s.addRef();
    })
  })));
=======
  serializer.write(js,
      jsg::JsValue(initDictHandler.wrap(js,
          RequestInitializerDict{
            // GET is the default, so only serialize the method if it's something else.
            .method = method == kj::HttpMethod::GET ? jsg::Optional<kj::String>() : kj::str(method),

            .headers = headers.addRef(),

            .body = getBody().map([](jsg::Ref<ReadableStream> stream) -> Body::Initializer {
    // jsg::Ref<ReadableStream> is one of the possible variants of Body::Initializer.
    return kj::mv(stream);
  }),

            // "manual" is the default for `redirect`, so only encode if it's not that.
            .redirect = redirect == Redirect::MANUAL ? kj::str(getRedirect())
                                                     : kj::Maybe<kj::String>(kj::none),

            // We have to ignore .fetcher for serialization. We can't simply fail if a fetcher is present
            // because requests received by the top-level fetch handler actually have .fetcher set to
            // the hidden "next" binding, which historically could be different from null (although in
            // practice these days it is always the same). We obviously want to be able to serialize
            // requests received by the top-level fetch handler so... we have to ignore this. This
            // property should probably go away in any case.

            .cf = cf.getRef(js),

            // .mode is unimplemented
            // .credentials is unimplemented
            // .cache is unimplemented
            // .referrer is unimplemented
            // .referrerPolicy is unimplemented
            // .integrity is required to be empty

            // If an AbortSignal is present, we'll try to serialize it. As of this writing, AbortSignal
            // is not serializable, but we could add support for sending it over RPC in the future.
            //
            // Note we have to double-Maybe this, so that if no signal is present, the property is absent
            // instead of `null`.
            .signal = signal.map([](jsg::Ref<AbortSignal>& s) -> kj::Maybe<jsg::Ref<AbortSignal>> {
    return s.addRef();
  })})));
>>>>>>> 03859f51
}

jsg::Ref<Request> Request::deserialize(jsg::Lock& js,
    rpc::SerializationTag tag,
    jsg::Deserializer& deserializer,
    const jsg::TypeHandler<RequestInitializerDict>& initDictHandler) {
  auto url = deserializer.readLengthDelimitedString();
  auto init = KJ_ASSERT_NONNULL(initDictHandler.tryUnwrap(js, deserializer.readValue(js)));
  return Request::constructor(js, kj::mv(url), kj::mv(init));
}

// =======================================================================================

Response::Response(jsg::Lock& js,
    int statusCode,
    kj::String statusText,
    jsg::Ref<Headers> headers,
    CfProperty&& cf,
    kj::Maybe<Body::ExtractedBody> body,
    kj::Array<kj::String> urlList,
    kj::Maybe<jsg::Ref<WebSocket>> webSocket,
    Response::BodyEncoding bodyEncoding)
    : Body(kj::mv(body), *headers),
      statusCode(statusCode),
      statusText(kj::mv(statusText)),
      headers(kj::mv(headers)),
      cf(kj::mv(cf)),
      urlList(kj::mv(urlList)),
      webSocket(kj::mv(webSocket)),
      bodyEncoding(bodyEncoding),
      hasEnabledWebSocketCompression(FeatureFlags::get(js).getWebSocketCompression()),
      asyncContext(jsg::AsyncContextFrame::currentRef(js)) {}

// Defined later in this file.
static kj::StringPtr defaultStatusText(uint statusCode);

jsg::Ref<Response> Response::constructor(jsg::Lock& js,
    jsg::Optional<kj::Maybe<Body::Initializer>> optionalBodyInit,
    jsg::Optional<Initializer> maybeInit) {
  auto bodyInit = kj::mv(optionalBodyInit).orDefault(kj::none);
  Initializer init = kj::mv(maybeInit).orDefault(InitializerDict());

  int statusCode = 200;
  BodyEncoding bodyEncoding = Response::BodyEncoding::AUTO;

  kj::Maybe<kj::String> statusText;
  kj::Maybe<Body::ExtractedBody> body = kj::none;
  jsg::Ref<Headers> headers = nullptr;
  CfProperty cf;
  kj::Maybe<jsg::Ref<WebSocket>> webSocket = kj::none;

  KJ_SWITCH_ONEOF(init) {
    KJ_CASE_ONEOF(initDict, InitializerDict) {
      KJ_IF_SOME(status, initDict.status) {
        statusCode = status;
      }
      KJ_IF_SOME(t, initDict.statusText) {
        statusText = kj::mv(t);
      }
      KJ_IF_SOME(v, initDict.encodeBody) {
        if (v == "manual"_kj) {
          bodyEncoding = Response::BodyEncoding::MANUAL;
        } else if (v == "automatic"_kj) {
          bodyEncoding = Response::BodyEncoding::AUTO;
        } else {
          JSG_FAIL_REQUIRE(TypeError, kj::str("encodeBody: unexpected value: ", v));
        }
      }

      KJ_IF_SOME(initHeaders, initDict.headers) {
        headers = Headers::constructor(js, kj::mv(initHeaders));
      } else {
        headers = jsg::alloc<Headers>(jsg::Dict<jsg::ByteString, jsg::ByteString>());
      }

      KJ_IF_SOME(newCf, initDict.cf) {
        // TODO(cleanup): When initDict.cf is updated to use jsg::JsRef instead
        // of jsg::V8Ref, we can clean this up a bit further.
        auto cloned = newCf.deepClone(js);
        cf = CfProperty(js, jsg::JsObject(cloned.getHandle(js)));
      }

      KJ_IF_SOME(ws, initDict.webSocket) {
        KJ_IF_SOME(ws2, ws) {
          webSocket = ws2.addRef();
        }
      }
    }
    KJ_CASE_ONEOF(otherResponse, jsg::Ref<Response>) {
      // Note that in a true Fetch-conformant implementation, this entire case is enabled by Web IDL
      // treating objects as dictionaries. However, some of our Response class's properties are
      // jsg::WontImplement, which prevent us from relying on that Web IDL behavior ourselves.

      statusCode = otherResponse->statusCode;
      bodyEncoding = otherResponse->bodyEncoding;
      statusText = kj::str(otherResponse->statusText);
      headers = jsg::alloc<Headers>(*otherResponse->headers);
      cf = otherResponse->cf.deepClone(js);
      KJ_IF_SOME(otherWs, otherResponse->webSocket) {
        webSocket = otherWs.addRef();
      }
    }
  }

  if (webSocket == kj::none) {
    JSG_REQUIRE(statusCode >= 200 && statusCode <= 599, RangeError,
        "Responses may only be constructed with status codes in the range 200 to 599, inclusive.");
  } else {
    JSG_REQUIRE(
        statusCode == 101, RangeError, "Responses with a WebSocket must have status code 101.");
  }

  KJ_IF_SOME(s, statusText) {
    // Disallow control characters (especially \r and \n) in statusText since it could allow
    // header injection.
    //
    // TODO(cleanup): Once this is deployed, update open-source KJ HTTP to do this automatically.
    for (char c: s) {
      if (static_cast<byte>(c) < 0x20u) {
        JSG_FAIL_REQUIRE(TypeError, "Invalid statusText");
      }
    }
  } else {
    statusText = kj::str(defaultStatusText(statusCode));
  }

  KJ_IF_SOME(bi, bodyInit) {
    body = Body::extractBody(js, kj::mv(bi));
    if (isNullBodyStatusCode(statusCode)) {
      // TODO(conform): We *should* fail unconditionally here, but during the Workers beta we
      //   allowed Responses to have null body statuses with non-null, zero-length bodies. In order
      //   not to break anything in production, for now we allow the author to construct a Response
      //   with a zero-length buffer, but we give them a console warning. If we can ever verify that
      //   no one relies on this behavior, we should remove this non-conformity.

      // Fail if the body is not backed by a buffer (i.e., it's an opaque ReadableStream).
      auto& buffer = JSG_REQUIRE_NONNULL(KJ_ASSERT_NONNULL(body).impl.buffer, TypeError,
          "Response with null body status (101, 204, 205, or 304) cannot have a body.");

      // Fail if the body is backed by a non-zero-length buffer.
      JSG_REQUIRE(buffer.view.size() == 0, TypeError,
          "Response with null body status (101, 204, 205, or 304) cannot have a body.");

      auto& context = IoContext::current();
      if (context.isInspectorEnabled()) {
        context.logWarning(kj::str("Constructing a Response with a null body status (", statusCode,
            ") and a non-null, "
            "zero-length body. This is technically incorrect, and we recommend you update your "
            "code to explicitly pass in a `null` body, e.g. `new Response(null, { status: ",
            statusCode,
            ", ... })`. (We continue to allow the zero-length body behavior because it "
            "was previously the only way to construct a Response with a null body status. This "
            "behavior may change in the future.)"));
      }

      // Treat the zero-length body as a null body.
      body = kj::none;
    }
  }

  return jsg::alloc<Response>(js, statusCode, KJ_ASSERT_NONNULL(kj::mv(statusText)),
      kj::mv(headers), kj::mv(cf), kj::mv(body), nullptr, kj::mv(webSocket), bodyEncoding);
}

jsg::Ref<Response> Response::redirect(jsg::Lock& js, kj::String url, jsg::Optional<int> status) {
  auto statusCode = status.orDefault(302);
  if (!isRedirectStatusCode(statusCode)) {
    JSG_FAIL_REQUIRE(RangeError,
        kj::str(statusCode,
            " is not a redirect status code. "
            "It must be one of: 301, 302, 303, 307, or 308."));
  }

  // TODO(conform): The URL is supposed to be parsed relative to the "current setting's object's API
  //   base URL".
  kj::String parsedUrl = nullptr;
  if (FeatureFlags::get(js).getSpecCompliantResponseRedirect()) {
    auto parsed = JSG_REQUIRE_NONNULL(
        jsg::Url::tryParse(url.asPtr()), TypeError, "Unable to parse URL: ", url);
    parsedUrl = kj::str(parsed.getHref());
  } else {
    auto urlOptions = kj::Url::Options{.percentDecode = false, .allowEmpty = true};
    auto maybeParsedUrl = kj::Url::tryParse(kj::str(url), kj::Url::REMOTE_HREF, urlOptions);
    if (maybeParsedUrl == kj::none) {
      JSG_FAIL_REQUIRE(TypeError, kj::str("Unable to parse URL: ", url));
    }
    parsedUrl = KJ_ASSERT_NONNULL(kj::mv(maybeParsedUrl)).toString();
  }

  if (!kj::HttpHeaders::isValidHeaderValue(parsedUrl)) {
    JSG_FAIL_REQUIRE(
        TypeError, kj::str("Redirect URL cannot contain '\\r', '\\n', or '\\0': ", url));
  }

  // Build our headers object with `Location` set to the parsed URL.
  kj::HttpHeaders kjHeaders(IoContext::current().getHeaderTable());
  kjHeaders.set(kj::HttpHeaderId::LOCATION, kj::mv(parsedUrl));
  auto headers = jsg::alloc<Headers>(kjHeaders, Headers::Guard::IMMUTABLE);

  auto statusText = defaultStatusText(statusCode);

  return jsg::alloc<Response>(
      js, statusCode, kj::str(statusText), kj::mv(headers), nullptr, nullptr);
}

jsg::Ref<Response> Response::json_(
    jsg::Lock& js, jsg::JsValue any, jsg::Optional<Initializer> maybeInit) {

  const auto maybeSetContentType = [](auto headers) {
    if (!headers->hasLowerCase("content-type"_kj)) {
      headers->set(
          jsg::ByteString(kj::str("content-type")), jsg::ByteString(MimeType::JSON.toString()));
    }
    return kj::mv(headers);
  };

  // While this all looks a bit complicated, all the following is doing is checking
  // to see if maybeInit contains a content-type header. If it does, the existing
  // value is left alone. If it does not, then we set the value of content-type
  // to the default content type for JSON payloads. The reason this all looks a bit
  // complicated is that maybeInit is an optional kj::OneOf that might be either
  // a dict or a jsg::Ref<Response>. If it is a dict, then the optional headers
  // field is also an optional kj::OneOf that can be either a dict or a jsg::Ref<Headers>.
  // We have to deal with all of the various possibilities here to set the content-type
  // appropriately.
  KJ_IF_SOME(init, maybeInit) {
    KJ_SWITCH_ONEOF(init) {
      KJ_CASE_ONEOF(dict, InitializerDict) {
        KJ_IF_SOME(headers, dict.headers) {
          dict.headers = maybeSetContentType(Headers::constructor(js, kj::mv(headers)));
        } else {
          dict.headers = maybeSetContentType(jsg::alloc<Headers>());
        }
      }
      KJ_CASE_ONEOF(res, jsg::Ref<Response>) {
        auto newInit = InitializerDict{
          .status = res->statusCode,
          .statusText = kj::str(res->statusText),
          .headers = maybeSetContentType(Headers::constructor(js, res->headers.addRef())),
          .cf = res->cf.getRef(js),
          .encodeBody =
              kj::str(res->bodyEncoding == Response::BodyEncoding::MANUAL ? "manual" : "automatic"),
        };

        KJ_IF_SOME(otherWs, res->webSocket) {
          newInit.webSocket = otherWs.addRef();
        }

        maybeInit = kj::mv(newInit);
      }
    }
  } else {
    maybeInit = InitializerDict{
      .headers = maybeSetContentType(jsg::alloc<Headers>()),
    };
  }

  return constructor(js, kj::Maybe(any.toJson(js)), kj::mv(maybeInit));
}

jsg::Ref<Response> Response::clone(jsg::Lock& js) {
  JSG_REQUIRE(
      webSocket == kj::none, TypeError, "Cannot clone a response to a WebSocket handshake.");

  auto headersClone = headers->clone();
  auto cfClone = cf.deepClone(js);

  auto bodyClone = Body::clone(js);

  auto urlListClone = KJ_MAP(url, urlList) { return kj::str(url); };

  return jsg::alloc<Response>(js, statusCode, kj::str(statusText), kj::mv(headersClone),
      kj::mv(cfClone), kj::mv(bodyClone), kj::mv(urlListClone));
}

kj::Promise<DeferredProxy<void>> Response::send(jsg::Lock& js,
    kj::HttpService::Response& outer,
    SendOptions options,
    kj::Maybe<const kj::HttpHeaders&> maybeReqHeaders) {
  JSG_REQUIRE(!getBodyUsed(), TypeError,
      "Body has already been used. "
      "It can only be used once. Use tee() first if you need to read it twice.");

  // Careful: Keep in mind that the promise we return could be canceled in which case `outer` will
  // be destroyed. Additionally, the response body stream we get from calling send() must itself
  // be destroyed before `outer` is destroyed. So, it's important to make sure that only the
  // promise we return encapsulates any task that might write to the response body. We can't, for
  // example, put the response body into a JS heap object. That should all be fine as long as we
  // use a pumpTo() that can be canceled.

  auto& context = IoContext::current();
  kj::HttpHeaders outHeaders(context.getHeaderTable());
  headers->shallowCopyTo(outHeaders);

  KJ_IF_SOME(ws, webSocket) {
    // `Response::acceptWebSocket()` can throw if we did not ask for a WebSocket. This
    // would promote a js client error into an uncatchable server error. Thus, we throw early here
    // if we do not expect a WebSocket. This could also be a 426 status code response, but we think
    // that the majority of our users expect us to throw on a client-side fetch error instead of
    // returning a 4xx status code. A 426 status code error _might_ be more appropriate if the
    // request headers originate from outside the worker developer's control (e.g. a client
    // application by some other party).
    JSG_REQUIRE(options.allowWebSocket, TypeError,
        "Worker tried to return a WebSocket in a response to a request "
        "which did not contain the header \"Upgrade: websocket\".");

    if (hasEnabledWebSocketCompression &&
        outHeaders.get(kj::HttpHeaderId::SEC_WEBSOCKET_EXTENSIONS) == kj::none) {
      // Since workerd uses `MANUAL_COMPRESSION` mode for websocket compression, we need to
      // pass the headers we want to support to `acceptWebSocket()`.
      KJ_IF_SOME(config, ws->getPreferredExtensions(kj::WebSocket::ExtensionsContext::RESPONSE)) {
        // We try to get extensions for use in a response (i.e. for a server side websocket).
        // This allows us to `optimizedPumpTo()` `webSocket`.
        outHeaders.set(kj::HttpHeaderId::SEC_WEBSOCKET_EXTENSIONS, kj::mv(config));
      } else {
        // `webSocket` is not a WebSocketImpl, we want to support whatever valid config the client
        // requested, so we'll just use the client's requested headers.
        KJ_IF_SOME(reqHeaders, maybeReqHeaders) {
          KJ_IF_SOME(value, reqHeaders.get(kj::HttpHeaderId::SEC_WEBSOCKET_EXTENSIONS)) {
            outHeaders.set(kj::HttpHeaderId::SEC_WEBSOCKET_EXTENSIONS, value);
          }
        }
      }
    }

    if (!hasEnabledWebSocketCompression) {
      // While we guard against an origin server including `Sec-WebSocket-Extensions` in a Response
      // (we don't send the extension in an offer, and if the server includes it in a response we
      // will reject the connection), a Worker could still explicitly add the header to a Response.
      outHeaders.unset(kj::HttpHeaderId::SEC_WEBSOCKET_EXTENSIONS);
    }

    auto clientSocket = outer.acceptWebSocket(outHeaders);
    auto wsPromise = ws->couple(kj::mv(clientSocket), context.getMetrics());

    KJ_IF_SOME(a, context.getActor()) {
      KJ_IF_SOME(hib, a.getHibernationManager()) {
        // We attach a reference to the deferred proxy task so the HibernationManager lives at least
        // as long as the websocket connection.
        // The actor still retains its reference to the manager, so any subsequent requests prior
        // to hibernation will not need to re-obtain a reference.
        wsPromise = wsPromise.attach(kj::addRef(hib));
      }
    }
    return wsPromise;
  } else KJ_IF_SOME(jsBody, getBody()) {
    auto encoding = getContentEncoding(context, outHeaders, bodyEncoding, FeatureFlags::get(js));
    auto maybeLength = jsBody->tryGetLength(encoding);
    auto stream =
        newSystemStream(outer.send(statusCode, statusText, outHeaders, maybeLength), encoding);
    // We need to enter the AsyncContextFrame that was captured when the
    // Response was created before starting the loop.
    jsg::AsyncContextFrame::Scope scope(js, asyncContext);
    return jsBody->pumpTo(js, kj::mv(stream), true);
  } else {
    outer.send(statusCode, statusText, outHeaders, uint64_t(0));
    return addNoopDeferredProxy(kj::READY_NOW);
  }
}

int Response::getStatus() {
  return statusCode;
}
kj::StringPtr Response::getStatusText() {
  return statusText;
}
jsg::Ref<Headers> Response::getHeaders(jsg::Lock& js) {
  return headers.addRef();
}

bool Response::getOk() {
  return statusCode >= 200 && statusCode < 300;
}
bool Response::getRedirected() {
  return urlList.size() > 1;
}
kj::StringPtr Response::getUrl() {
  if (urlList.size() > 0) {
    // We're supposed to drop any fragment from the URL. Instead of doing it here, we rely on the
    // code that calls the Response constructor (e.g. makeHttpResponse()) to drop the fragments
    // before giving the stringified URL to us.
    return urlList.back();
  } else {
    // Per spec, if the URL list is empty, we return an empty string. I dunno, man.
    return "";
  }
}

kj::Maybe<jsg::Ref<WebSocket>> Response::getWebSocket(jsg::Lock& js) {
  return webSocket.map([&](jsg::Ref<WebSocket>& ptr) { return ptr.addRef(); });
}

jsg::Optional<jsg::JsObject> Response::getCf(jsg::Lock& js) {
  return cf.get(js);
}

void Response::serialize(jsg::Lock& js,
    jsg::Serializer& serializer,
    const jsg::TypeHandler<InitializerDict>& initDictHandler,
    const jsg::TypeHandler<kj::Maybe<jsg::Ref<ReadableStream>>>& streamHandler) {
  serializer.write(js, jsg::JsValue(streamHandler.wrap(js, getBody())));

  // As with Request, we serialize the initializer dict as a JS object.
  serializer.write(js,
      jsg::JsValue(initDictHandler.wrap(js,
          InitializerDict{
            .status = statusCode == 200 ? jsg::Optional<int>() : statusCode,
            .statusText = statusText == defaultStatusText(statusCode) ? jsg::Optional<kj::String>()
                                                                      : kj::str(statusText),
            .headers = headers.addRef(),
            .cf = cf.getRef(js),

            // If a WebSocket is present, we'll try to serialize it. As of this writing, WebSocket
            // is not serializable, but we could add support for sending it over RPC in the future.
            //
            // Note we have to double-Maybe this, so that if no signal is present, the property is absent
            // instead of `null`.
            .webSocket =
                webSocket.map([](jsg::Ref<WebSocket>& s) -> kj::Maybe<jsg::Ref<WebSocket>> {
    return s.addRef();
  }),

            .encodeBody = bodyEncoding == BodyEncoding::AUTO ? jsg::Optional<kj::String>()
                                                             : kj::str("manual"),
          })));
}

jsg::Ref<Response> Response::deserialize(jsg::Lock& js,
    rpc::SerializationTag tag,
    jsg::Deserializer& deserializer,
    const jsg::TypeHandler<InitializerDict>& initDictHandler,
    const jsg::TypeHandler<kj::Maybe<jsg::Ref<ReadableStream>>>& streamHandler) {
  auto body = KJ_ASSERT_NONNULL(streamHandler.tryUnwrap(js, deserializer.readValue(js)));
  auto init = KJ_ASSERT_NONNULL(initDictHandler.tryUnwrap(js, deserializer.readValue(js)));
  return Response::constructor(js, kj::mv(body), kj::mv(init));
}

// =======================================================================================

jsg::Ref<Request> FetchEvent::getRequest() {
  return request.addRef();
}

kj::Maybe<jsg::Promise<jsg::Ref<Response>>> FetchEvent::getResponsePromise(jsg::Lock& js) {
  KJ_SWITCH_ONEOF(state) {
    KJ_CASE_ONEOF(_, AwaitingRespondWith) {
      state = ResponseSent();
      return kj::none;
    }
    KJ_CASE_ONEOF(called, RespondWithCalled) {
      auto result = kj::mv(called.promise);
      state = ResponseSent();
      return kj::mv(result);
    }
    KJ_CASE_ONEOF(_, ResponseSent) {
      KJ_FAIL_REQUIRE("can only call getResponsePromise() once");
    }
  }
  KJ_UNREACHABLE;
}

void FetchEvent::respondWith(jsg::Lock& js, jsg::Promise<jsg::Ref<Response>> promise) {
  preventDefault();

  if (IoContext::current().hasOutputGate()) {
    // Once a Response is returned, we need to apply the output lock.
    promise = promise.then(js, [](jsg::Lock& js, jsg::Ref<Response>&& response) {
      auto& context = IoContext::current();
      return context.awaitIo(js, context.waitForOutputLocks(),
          [response = kj::mv(response)](jsg::Lock&) mutable { return kj::mv(response); });
    });
  }

  KJ_SWITCH_ONEOF(state) {
    KJ_CASE_ONEOF(_, AwaitingRespondWith) {
      state = RespondWithCalled{kj::mv(promise)};
    }
    KJ_CASE_ONEOF(called, RespondWithCalled) {
      JSG_FAIL_REQUIRE(DOMInvalidStateError,
          "FetchEvent.respondWith() has already been called; it can only be called once.");
    }
    KJ_CASE_ONEOF(_, ResponseSent) {
      JSG_FAIL_REQUIRE(DOMInvalidStateError,
          "Too late to call FetchEvent.respondWith(). It must be called synchronously in the "
          "event handler.");
    }
  }

  stopImmediatePropagation();
}

void FetchEvent::passThroughOnException() {
  IoContext::current().setFailOpen();
}

// =======================================================================================

namespace {

// Fetch spec requires (suggests?) 20: https://fetch.spec.whatwg.org/#http-redirect-fetch
constexpr auto MAX_REDIRECT_COUNT = 20;

// URI-encode control characters and spaces.
kj::String uriEncodeControlChars(kj::ArrayPtr<const byte> bytes) {
  // TODO(cleanup): Once this is deployed, update open-source KJ HTTP to do this automatically.
  const char HEX_DIGITS_URI[] = "0123456789ABCDEF";

  kj::Vector<char> result(bytes.size() + 1);
  for (byte b: bytes) {
    if (b > 0x20) {
      result.add(b);
    } else {
      result.add('%');
      result.add(HEX_DIGITS_URI[b / 16]);
      result.add(HEX_DIGITS_URI[b % 16]);
    }
  }
  result.add('\0');
  return kj::String(result.releaseAsArray());
}

jsg::Promise<jsg::Ref<Response>> handleHttpResponse(jsg::Lock& js,
    jsg::Ref<Fetcher> fetcher,
    jsg::Ref<Request> jsRequest,
    kj::Vector<kj::Url> urlList,
    kj::HttpClient::Response&& response);
jsg::Promise<jsg::Ref<Response>> handleHttpRedirectResponse(jsg::Lock& js,
    jsg::Ref<Fetcher> fetcher,
    jsg::Ref<Request> jsRequest,
    kj::Vector<kj::Url> urlList,
    uint status,
    kj::StringPtr location);

jsg::Promise<jsg::Ref<Response>> fetchImplNoOutputLock(jsg::Lock& js,
    jsg::Ref<Fetcher> fetcher,
    jsg::Ref<Request> jsRequest,
    kj::Vector<kj::Url> urlList) {
  KJ_ASSERT(!urlList.empty());

  auto& ioContext = IoContext::current();

  auto signal = jsRequest->getSignal();
  KJ_IF_SOME(s, signal) {
    // If the AbortSignal has already been triggered, then we need to stop here.
    if ((s)->getAborted()) {
      return js.rejectedPromise<jsg::Ref<Response>>((s)->getReason(js));
    }
  }

  // TODO(cleanup): Don't convert to HttpClient. Use the HttpService interface instead. This
  //   requires a significant rewrite of the code below. It'll probably get simpler, though?
  kj::Own<kj::HttpClient> client =
      asHttpClient(fetcher->getClient(ioContext, jsRequest->serializeCfBlobJson(js), "fetch"_kjc));

  kj::HttpHeaders headers(ioContext.getHeaderTable());
  jsRequest->shallowCopyHeadersTo(headers);

<<<<<<< HEAD
  // If the jsRequest has a CacheMode, we need to handle that here.
  // Currently, the only cache mode we support is undefined, but we will soon support
  // no-cache and no-store. These additional modes will be hidden behind an autogate.
  KJ_ASSERT(jsRequest->getCacheMode() == Request::CacheMode::NONE);

  kj::String url = uriEncodeControlChars(
      urlList.back().toString(kj::Url::HTTP_PROXY_REQUEST).asBytes());
=======
  kj::String url =
      uriEncodeControlChars(urlList.back().toString(kj::Url::HTTP_PROXY_REQUEST).asBytes());
>>>>>>> 03859f51

  if (headers.isWebSocket()) {
    if (!FeatureFlags::get(js).getWebSocketCompression()) {
      // If we haven't enabled the websocket compression compatibility flag, strip the header from the
      // subrequest.
      headers.unset(kj::HttpHeaderId::SEC_WEBSOCKET_EXTENSIONS);
    }
    auto webSocketResponse = client->openWebSocket(url, headers);
    return ioContext.awaitIo(js, AbortSignal::maybeCancelWrap(signal, kj::mv(webSocketResponse)),
        [fetcher = kj::mv(fetcher), jsRequest = kj::mv(jsRequest), urlList = kj::mv(urlList),
            client = kj::mv(client), signal = kj::mv(signal)](
            jsg::Lock& js, kj::HttpClient::WebSocketResponse&& response) mutable
        -> jsg::Promise<jsg::Ref<Response>> {
      KJ_SWITCH_ONEOF(response.webSocketOrBody) {
        KJ_CASE_ONEOF(body, kj::Own<kj::AsyncInputStream>) {
          body = body.attach(kj::mv(client));
          return handleHttpResponse(js, kj::mv(fetcher), kj::mv(jsRequest), kj::mv(urlList),
              {response.statusCode, response.statusText, response.headers, kj::mv(body)});
        }
        KJ_CASE_ONEOF(webSocket, kj::Own<kj::WebSocket>) {
          KJ_ASSERT(response.statusCode == 101);
          webSocket = webSocket.attach(kj::mv(client));
          KJ_IF_SOME(s, signal) {
            // If the AbortSignal has already been triggered, then we need to stop here.
            if ((s)->getAborted()) {
              return js.rejectedPromise<jsg::Ref<Response>>((s)->getReason(js));
            }
            webSocket = kj::refcounted<AbortableWebSocket>(kj::mv(webSocket), s->getCanceler());
          }
          return js.resolvedPromise(makeHttpResponse(js, jsRequest->getMethodEnum(),
              kj::mv(urlList), response.statusCode, response.statusText, *response.headers,
              newNullInputStream(), jsg::alloc<WebSocket>(kj::mv(webSocket)),
              Response::BodyEncoding::AUTO, kj::mv(signal)));
        }
      }
      KJ_UNREACHABLE;
    });
  } else {
    kj::Maybe<kj::HttpClient::Request> nativeRequest;
    KJ_IF_SOME(jsBody, jsRequest->getBody()) {
      // Note that for requests, we do not automatically handle Content-Encoding, because the fetch()
      // standard does not say that we should. Hence, we always use StreamEncoding::IDENTITY.
      // https://github.com/whatwg/fetch/issues/589
      auto maybeLength = jsBody->tryGetLength(StreamEncoding::IDENTITY);

      if (maybeLength.orDefault(1) == 0 &&
          headers.get(kj::HttpHeaderId::CONTENT_LENGTH) == kj::none &&
          headers.get(kj::HttpHeaderId::TRANSFER_ENCODING) == kj::none) {
        // Request has a non-null but explicitly empty body, and has neither a Content-Length nor
        // a Transfer-Encoding header. If we don't set one of those two, and the receiving end is
        // another worker (especially within a pipeline or reached via RPC, not real HTTP), then
        // the code in global-scope.c++ on the receiving end will decide the body should be null.
        // We'd like to avoid this weird discontinuity, so let's set Content-Length explicitly to
        // 0.
        headers.set(kj::HttpHeaderId::CONTENT_LENGTH, "0"_kj);
      }

      nativeRequest = client->request(jsRequest->getMethodEnum(), url, headers, maybeLength);
      auto& nr = KJ_ASSERT_NONNULL(nativeRequest);
      auto stream = newSystemStream(kj::mv(nr.body), StreamEncoding::IDENTITY);

      // We want to support bidirectional streaming, so we actually don't want to wait for the
      // request to finish before we deliver the response to the app.

      // jsBody is not used directly within the function but is passed in so that
      // the coroutine frame keeps it alive.
      static constexpr auto handleCancelablePump = [](kj::Promise<void> promise,
                                                       auto jsBody) -> kj::Promise<void> {
        try {
          co_await promise;
        } catch (...) {
          auto exception = kj::getCaughtExceptionAsKj();
          if (exception.getType() != kj::Exception::Type::DISCONNECTED) {
            kj::throwFatalException(kj::mv(exception));
          }
          // Ignore DISCONNECTED exceptions thrown by the writePromise, so that we always
          // return the server's response, which should identify if any issue occurred with
          // the body stream anyway.
        }
      };

      // TODO(someday): Allow deferred proxying for bidirectional streaming.
      ioContext.addWaitUntil(handleCancelablePump(
          AbortSignal::maybeCancelWrap(
              signal, ioContext.waitForDeferredProxy(jsBody->pumpTo(js, kj::mv(stream), true))),
          jsBody.addRef()));
    } else {
      nativeRequest = client->request(jsRequest->getMethodEnum(), url, headers, uint64_t(0));
    }
    return ioContext.awaitIo(js,
        AbortSignal::maybeCancelWrap(signal, kj::mv(KJ_ASSERT_NONNULL(nativeRequest).response))
            .catch_([](kj::Exception&& exception) -> kj::Promise<kj::HttpClient::Response> {
      if (exception.getDescription().startsWith("invalid Content-Length header value")) {
        return JSG_KJ_EXCEPTION(FAILED, Error, exception.getDescription());
      } else if (exception.getDescription().contains("NOSENTRY script not found")) {
        return JSG_KJ_EXCEPTION(FAILED, Error, "Worker not found.");
      }
      return kj::mv(exception);
    }),
        [fetcher = kj::mv(fetcher), jsRequest = kj::mv(jsRequest), urlList = kj::mv(urlList),
            client = kj::mv(client)](jsg::Lock& js,
            kj::HttpClient::Response&& response) mutable -> jsg::Promise<jsg::Ref<Response>> {
      response.body = response.body.attach(kj::mv(client));
      return handleHttpResponse(
          js, kj::mv(fetcher), kj::mv(jsRequest), kj::mv(urlList), kj::mv(response));
    });
  }
}

jsg::Promise<jsg::Ref<Response>> fetchImpl(jsg::Lock& js,
    jsg::Ref<Fetcher> fetcher,
    jsg::Ref<Request> jsRequest,
    kj::Vector<kj::Url> urlList) {
  auto& context = IoContext::current();
  // Optimization: For non-actors, which never have output locks, avoid the overhead of
  // awaitIo() and such by not going back to the event loop at all.
  KJ_IF_SOME(promise, context.waitForOutputLocksIfNecessary()) {
    return context.awaitIo(js, kj::mv(promise),
        [fetcher = kj::mv(fetcher), jsRequest = kj::mv(jsRequest), urlList = kj::mv(urlList)](
            jsg::Lock& js) mutable {
      return fetchImplNoOutputLock(js, kj::mv(fetcher), kj::mv(jsRequest), kj::mv(urlList));
    });
  } else {
    return fetchImplNoOutputLock(js, kj::mv(fetcher), kj::mv(jsRequest), kj::mv(urlList));
  }
}

jsg::Promise<jsg::Ref<Response>> handleHttpResponse(jsg::Lock& js,
    jsg::Ref<Fetcher> fetcher,
    jsg::Ref<Request> jsRequest,
    kj::Vector<kj::Url> urlList,
    kj::HttpClient::Response&& response) {
  auto signal = jsRequest->getSignal();

  KJ_IF_SOME(s, signal) {
    // If the AbortSignal has already been triggered, then we need to stop here.
    if ((s)->getAborted()) {
      return js.rejectedPromise<jsg::Ref<Response>>((s)->getReason(js));
    }
    response.body = kj::refcounted<AbortableInputStream>(kj::mv(response.body), s->getCanceler());
  }

  if (isRedirectStatusCode(response.statusCode) &&
      jsRequest->getRedirectEnum() == Request::Redirect::FOLLOW) {
    KJ_IF_SOME(l, response.headers->get(kj::HttpHeaderId::LOCATION)) {
      return handleHttpRedirectResponse(
          js, kj::mv(fetcher), kj::mv(jsRequest), kj::mv(urlList), response.statusCode, l);
    } else {
      // No Location header. That's okay, we just return the response as is.
      // See https://fetch.spec.whatwg.org/#http-redirect-fetch step 2.
    }
  }

  auto result = makeHttpResponse(js, jsRequest->getMethodEnum(), kj::mv(urlList),
      response.statusCode, response.statusText, *response.headers, kj::mv(response.body), kj::none,
      Response::BodyEncoding::AUTO, kj::mv(signal));

  return js.resolvedPromise(kj::mv(result));
}

jsg::Promise<jsg::Ref<Response>> handleHttpRedirectResponse(jsg::Lock& js,
    jsg::Ref<Fetcher> fetcher,
    jsg::Ref<Request> jsRequest,
    kj::Vector<kj::Url> urlList,
    uint status,
    kj::StringPtr location) {
  // Reconstruct the request body stream for retransmission in the face of a redirect. Before
  // reconstructing the stream, however, this function:
  //
  //   - Throws if `status` is non-303 and this request doesn't have a "rewindable" body.
  //   - Translates POST requests that hit 301, 302, or 303 into GET requests with null bodies.
  //   - Translates HEAD requests that hit 303 into HEAD requests with null bodies.
  //   - Translates all other requests that hit 303 into GET requests with null bodies.

  auto redirectedLocation = ([&]() -> kj::Maybe<kj::Url> {
    // TODO(later): This is a bit unfortunate. Per the fetch spec, we're supposed to be
    // using standard WHATWG URL parsing to resolve the redirect URL. However, changing it
    // now requires a compat flag. In order to minimize changes to the rest of the impl
    // we end up double parsing the URL here, once with the standard parser to produce the
    // correct result, and again with kj::Url in order to produce something that works with
    // the existing code. Fortunately the standard parser is fast but it would be nice to
    // be able to avoid the double parse at some point.
    if (FeatureFlags::get(js).getFetchStandardUrl()) {
      auto base = urlList.back().toString();
      KJ_IF_SOME(parsed, jsg::Url::tryParse(location, base.asPtr())) {
        auto str = kj::str(parsed.getHref());
        return kj::Url::tryParse(str.asPtr(), kj::Url::Context::REMOTE_HREF,
            kj::Url::Options{
              .percentDecode = false,
              .allowEmpty = true,
            });
      } else {
        return kj::none;
      }
    } else {
      return urlList.back().tryParseRelative(location);
    }
  })();

  if (redirectedLocation == kj::none) {
    auto exception =
        JSG_KJ_EXCEPTION(FAILED, TypeError, "Invalid Location header; unable to follow redirect.");
    return js.rejectedPromise<jsg::Ref<Response>>(kj::mv(exception));
  }

  // Note: RFC7231 says we should propagate fragments from the current request URL to the
  //   redirected URL. The Fetch spec seems to take the position that that's the navigator's
  //   job -- i.e., that you should be using redirect manual mode and deciding what to do with
  //   fragments in Location headers yourself. We follow the spec, and don't do any explicit
  //   fragment propagation.

  if (urlList.size() - 1 >= MAX_REDIRECT_COUNT) {
    auto exception = JSG_KJ_EXCEPTION(FAILED, TypeError, "Too many redirects.", urlList);
    return js.rejectedPromise<jsg::Ref<Response>>(kj::mv(exception));
  }

  urlList.add(kj::mv(KJ_ASSERT_NONNULL(redirectedLocation)));

  // "If actualResponse’s status is not 303, request’s body is non-null, and
  //   request’s body’s source [buffer] is null, then return a network error."
  //   https://fetch.spec.whatwg.org/#http-redirect-fetch step 9.
  //
  // TODO(conform): this check pedantically enforces the spec, even if a POST hits a 301 or
  //   302. In that case, we're going to null out the body, anyway, so it feels strange to
  //   report an error. If we widen fetch()'s contract to allow POSTs with non-buffer-backed
  //   bodies to survive 301/302 redirects, our logic would get simpler here.
  //
  //   Follow up with the spec authors about this.
  if (status != 303 && !jsRequest->canRewindBody()) {
    auto exception = JSG_KJ_EXCEPTION(FAILED, TypeError,
        "A request with a one-time-use body (it was initialized from a stream, not a buffer) "
        "encountered a redirect requiring the body to be retransmitted. To avoid this error "
        "in the future, construct this request from a buffer-like body initializer.");
    return js.rejectedPromise<jsg::Ref<Response>>(kj::mv(exception));
  }

  auto method = jsRequest->getMethodEnum();

  // "If either actualResponse’s status is 301 or 302 and request’s method is
  //   `POST`, or actualResponse’s status is 303 and request's method is not `HEAD`, set request’s
  //   method to `GET` and request’s body to null."
  //   https://fetch.spec.whatwg.org/#http-redirect-fetch step 11.
  if (((status == 301 || status == 302) && method == kj::HttpMethod::POST) ||
      (status == 303 && method != kj::HttpMethod::HEAD)) {
    // TODO(conform): When translating a request with a body to a GET request, should we
    //   explicitly remove Content-* headers? See https://github.com/whatwg/fetch/issues/609
    jsRequest->setMethodEnum(kj::HttpMethod::GET);
    jsRequest->nullifyBody();
  } else {
    // Reconstruct the stream from our buffer. The spec does not specify that we should cancel the
    // current body transmission in HTTP/1.1, so I'm not neutering the stream. (For HTTP/2 it asks
    // us to send a RST_STREAM frame if possible.)
    //
    // We know `buffer` is non-null here because we checked `buffer`'s nullness when non-303, and
    // nulled out `impl` when 303. Combined, they guarantee that we have a backing buffer.
    jsRequest->rewindBody(js);
  }

  // No need to wait for output locks again when following a redirect, because we didn't interact
  // with the app state in any way.
  return fetchImplNoOutputLock(js, kj::mv(fetcher), kj::mv(jsRequest), kj::mv(urlList));
}

}  // namespace

jsg::Ref<Response> makeHttpResponse(jsg::Lock& js,
    kj::HttpMethod method,
    kj::Vector<kj::Url> urlListParam,
    uint statusCode,
    kj::StringPtr statusText,
    const kj::HttpHeaders& headers,
    kj::Own<kj::AsyncInputStream> body,
    kj::Maybe<jsg::Ref<WebSocket>> webSocket,
    Response::BodyEncoding bodyEncoding,
    kj::Maybe<jsg::Ref<AbortSignal>> signal) {
  auto responseHeaders = jsg::alloc<Headers>(headers, Headers::Guard::RESPONSE);
  auto& context = IoContext::current();

  // The Fetch spec defines responses to HEAD or CONNECT requests, or responses with null body
  // statuses, as having null bodies.
  // See https://fetch.spec.whatwg.org/#main-fetch step 11.
  //
  // Note that we don't handle the CONNECT case here because kj-http handles CONNECT specially,
  // and the Fetch spec doesn't allow users to create Requests with CONNECT methods.
  kj::Maybe<Body::ExtractedBody> responseBody = kj::none;
  if (method != kj::HttpMethod::HEAD && !isNullBodyStatusCode(statusCode)) {
    responseBody = Body::ExtractedBody(jsg::alloc<ReadableStream>(context,
        newSystemStream(kj::mv(body),
            getContentEncoding(context, headers, bodyEncoding, FeatureFlags::get(js)))));
  }

  // The Fetch spec defines "response URLs" as having no fragments. Since the last URL in the list
  // is the one reported by Response::getUrl(), we nullify its fragment before serialization.
  kj::Array<kj::String> urlList;
  if (urlListParam.size() > 0) {
    urlListParam.back().fragment = kj::none;
    urlList = KJ_MAP(url, urlListParam) { return url.toString(); };
  }

  // TODO(someday): Fill response CF blob from somewhere?
  return jsg::alloc<Response>(js, statusCode, kj::str(statusText), kj::mv(responseHeaders), nullptr,
      kj::mv(responseBody), kj::mv(urlList), kj::mv(webSocket));
}

namespace {

jsg::Promise<jsg::Ref<Response>> fetchImplNoOutputLock(jsg::Lock& js,
    kj::Maybe<jsg::Ref<Fetcher>> fetcher,
    Request::Info requestOrUrl,
    jsg::Optional<Request::Initializer> requestInit) {
  // This use of evalNow() is obsoleted by the capture_async_api_throws compatibility flag, but
  // we need to keep it here for people who don't have that flag set.
  return js.evalNow([&] {
    // The spec requires us to call Request's constructor here, so we do. This is unfortunate, but
    // important for a few reasons:
    //
    // 1. If Request's constructor would throw, we must throw here, too.
    // 2. If `requestOrUrl` is a Request object, we must disturb its body immediately and leave it
    //    disturbed. The typical fetch() call will do this naturally, except those which encounter
    //    303 redirects: they become GET requests with null bodies, which could then be reused.
    // 3. Following from the previous point, we must not allow the original request's method to
    //    mutate.
    //
    // We could emulate these behaviors with various hacks, but just reconstructing the request up
    // front is robust, and won't add significant overhead compared to the rest of fetch().
    auto jsRequest = Request::constructor(js, kj::mv(requestOrUrl), kj::mv(requestInit));

    // This URL list keeps track of redirections and becomes a source for Response's URL list. The
    // first URL in the list is the Request's URL (visible to JS via Request::getUrl()). The last URL
    // in the list is the Request's "current" URL (eventually visible to JS via Response::getUrl()).
    auto urlList = kj::Vector<kj::Url>(1 + MAX_REDIRECT_COUNT);

    jsg::Ref<Fetcher> actualFetcher = nullptr;
    KJ_IF_SOME(f, fetcher) {
      actualFetcher = kj::mv(f);
    } else KJ_IF_SOME(f, jsRequest->getFetcher()) {
      actualFetcher = kj::mv(f);
    } else {
      actualFetcher = jsg::alloc<Fetcher>(
          IoContext::NULL_CLIENT_CHANNEL, Fetcher::RequiresHostAndProtocol::YES);
    }

    KJ_IF_SOME(dataUrl, DataUrl::tryParse(jsRequest->getUrl())) {
      // If the URL is a data URL, we need to handle it specially.
      auto data = dataUrl.releaseData();
      auto headers = jsg::alloc<Headers>();
      headers->set(jsg::ByteString(kj::str("content-type")),
          jsg::ByteString(dataUrl.getMimeType().toString()));
      return js.resolvedPromise(Response::constructor(js, kj::Maybe(kj::mv(data)),
          Response::InitializerDict{
            .status = 200,
            .statusText = kj::str("OK"),
            .headers = kj::mv(headers),
          }));
    }

    urlList.add(actualFetcher->parseUrl(js, jsRequest->getUrl()));
    return fetchImplNoOutputLock(js, kj::mv(actualFetcher), kj::mv(jsRequest), kj::mv(urlList));
  });
}

}  // namespace

jsg::Promise<jsg::Ref<Response>> fetchImpl(jsg::Lock& js,
    kj::Maybe<jsg::Ref<Fetcher>> fetcher,
    Request::Info requestOrUrl,
    jsg::Optional<Request::Initializer> requestInit) {
  auto& context = IoContext::current();
  // Optimization: For non-actors, which never have output locks, avoid the overhead of
  // awaitIo() and such by not going back to the event loop at all.
  KJ_IF_SOME(promise, context.waitForOutputLocksIfNecessary()) {
    return context.awaitIo(js, kj::mv(promise),
        [fetcher = kj::mv(fetcher), requestOrUrl = kj::mv(requestOrUrl),
            requestInit = kj::mv(requestInit)](jsg::Lock& js) mutable {
      return fetchImplNoOutputLock(js, kj::mv(fetcher), kj::mv(requestOrUrl), kj::mv(requestInit));
    });
  } else {
    return fetchImplNoOutputLock(js, kj::mv(fetcher), kj::mv(requestOrUrl), kj::mv(requestInit));
  }
}

jsg::Ref<Socket> Fetcher::connect(
    jsg::Lock& js, AnySocketAddress address, jsg::Optional<SocketOptions> options) {
  return connectImpl(js, JSG_THIS, kj::mv(address), kj::mv(options));
}

jsg::Promise<jsg::Ref<Response>> Fetcher::fetch(jsg::Lock& js,
    kj::OneOf<jsg::Ref<Request>, kj::String> requestOrUrl,
    jsg::Optional<kj::OneOf<RequestInitializerDict, jsg::Ref<Request>>> requestInit) {
  return fetchImpl(js, JSG_THIS, kj::mv(requestOrUrl), kj::mv(requestInit));
}

kj::Maybe<jsg::Ref<JsRpcProperty>> Fetcher::getRpcMethod(jsg::Lock& js, kj::String name) {
  // This is like JsRpcStub::getRpcMethod(), but we also initiate a whole new JS RPC session
  // each time the method is called (handled by `getClientForOneCall()`, below).

  auto flags = FeatureFlags::get(js);
  if (!flags.getFetcherRpc() && !flags.getWorkerdExperimental()) {
    // We need to pretend that we haven't implemented a wildcard property, as unfortunately it
    // breaks some workers in the wild. We would, however, like to warn users who are trying to use
    // RPC so they understand why it isn't working.

    if (name == "idFromName") {
      // HACK specifically for itty-durable: We will not write any warning here, since itty-durable
      // automatically checks for this property on all bindings in an effort to discover Durable
      // Object namespaces. The warning would be confusing.
      //
      // Reported here: https://github.com/kwhitley/itty-durable/issues/48
    } else {
      IoContext::current().logWarningOnce(kj::str("WARNING: Tried to access method or property '",
          name,
          "' on a Service Binding or "
          "Durable Object stub. Are you trying to use RPC? If so, please enable the 'rpc' compat "
          "flag or update your compat date to 2024-04-03 or later (see "
          "https://developers.cloudflare.com/workers/configuration/compatibility-dates/ ). If you "
          "are not trying to use RPC, please note that in the future, this property (and all other "
          "property names) will appear to be present as an RPC method."));
    }

    return kj::none;
  }

  // Do not return a method for `then`, otherwise JavaScript decides this is a thenable, i.e. a
  // custom Promise, which will mean a Promise that resolves to this object will attempt to chain
  // with it, which is not what you want!
  if (name == "then"_kj) return kj::none;

  return jsg::alloc<JsRpcProperty>(JSG_THIS, kj::mv(name));
}

rpc::JsRpcTarget::Client Fetcher::getClientForOneCall(
    jsg::Lock& js, kj::Vector<kj::StringPtr>& path) {
  auto& ioContext = IoContext::current();
  auto worker = getClient(ioContext, kj::none, "jsRpcSession"_kjc);
  auto event = kj::heap<api::JsRpcSessionCustomEventImpl>(
      JsRpcSessionCustomEventImpl::WORKER_RPC_EVENT_TYPE);

  auto result = event->getCap();

  // Arrange to cancel the CustomEvent if our I/O context is destroyed. But otherwise, we don't
  // actually care about the result of the event. If it throws, the membrane will already have
  // propagated the exception to any RPC calls that we're waiting on, so we even ignore errors
  // here -- otherwise they'll end up logged as "uncaught exceptions" even if they were, in fact,
  // caught elsewhere.
  ioContext.addTask(worker->customEvent(kj::mv(event)).attach(kj::mv(worker)).then([](auto&&) {
  }, [](kj::Exception&&) {}));

  // (Don't extend `path` because we're the root.)

  return result;
}

static jsg::Promise<void> throwOnError(
    jsg::Lock& js, kj::StringPtr method, jsg::Promise<jsg::Ref<Response>> promise) {
  return promise.then(js, [method](jsg::Lock&, jsg::Ref<Response> response) {
    uint status = response->getStatus();
    // TODO(someday): Would be nice to attach the response to the JavaScript error, maybe? Or
    //   should people really use fetch() if they want to inspect error responses?
    JSG_REQUIRE(status >= 200 && status < 300, Error,
        kj::str("HTTP ", method, " request failed: ", response->getStatus(), " ",
            response->getStatusText()));
  });
}

static jsg::Promise<Fetcher::GetResult> parseResponse(
    jsg::Lock& js, jsg::Ref<Response> response, jsg::Optional<kj::String> type) {
  auto typeName =
      type.map([](const kj::String& s) -> kj::StringPtr { return s; }).orDefault("text");
  if (typeName == "stream") {
    KJ_IF_SOME(body, response->getBody()) {
      return js.resolvedPromise(Fetcher::GetResult(kj::mv(body)));
    } else {
      // Empty body.
      return js.resolvedPromise(Fetcher::GetResult(jsg::alloc<ReadableStream>(
          IoContext::current(), newSystemStream(newNullInputStream(), StreamEncoding::IDENTITY))));
    }
  }

  if (typeName == "text") {
    return response->text(js).then(js, [response = kj::mv(response)](jsg::Lock&, auto x) {
      return Fetcher::GetResult(kj::mv(x));
    });
  } else if (typeName == "arrayBuffer") {
    return response->arrayBuffer(js).then(js, [response = kj::mv(response)](jsg::Lock&, auto x) {
      return Fetcher::GetResult(kj::mv(x));
    });
  } else if (typeName == "json") {
    return response->json(js).then(js, [response = kj::mv(response)](jsg::Lock&, auto x) {
      return Fetcher::GetResult(kj::mv(x));
    });
  } else {
    JSG_FAIL_REQUIRE(TypeError,
        "Unknown response type. Possible types are \"text\", \"arrayBuffer\", "
        "\"json\", and \"stream\".");
  }
}

jsg::Promise<Fetcher::GetResult> Fetcher::get(
    jsg::Lock& js, kj::String url, jsg::Optional<kj::String> type) {
  RequestInitializerDict subInit;
  subInit.method = kj::str("GET");

  return fetchImpl(js, JSG_THIS, kj::mv(url), kj::mv(subInit))
      .then(js,
          [type = kj::mv(type)](
              jsg::Lock& js, jsg::Ref<Response> response) mutable -> jsg::Promise<GetResult> {
    uint status = response->getStatus();
    if (status == 404 || status == 410) {
      return js.resolvedPromise(GetResult(js.v8Ref(js.v8Null())));
    } else if (status < 200 || status >= 300) {
      // Manually construct exception so that we can incorporate method and status into the text
      // that JavaScript sees.
      // TODO(someday): Would be nice to attach the response to the JavaScript error, maybe? Or
      //   should people really use fetch() if they want to inspect error responses?
      JSG_FAIL_REQUIRE(Error,
          kj::str(
              "HTTP GET request failed: ", response->getStatus(), " ", response->getStatusText()));
    } else {
      return parseResponse(js, kj::mv(response), kj::mv(type));
    }
  });
}

jsg::Promise<void> Fetcher::put(jsg::Lock& js,
    kj::String url,
    Body::Initializer body,
    jsg::Optional<Fetcher::PutOptions> options) {
  // Note that this borrows liberally from fetchImpl(fetcher, request, init, isolate).
  // This use of evalNow() is obsoleted by the capture_async_api_throws compatibility flag, but
  // we need to keep it here for people who don't have that flag set.
  return throwOnError(js, "PUT", js.evalNow([&] {
    RequestInitializerDict subInit;
    subInit.method = kj::str("PUT");
    subInit.body = kj::mv(body);
    auto jsRequest = Request::constructor(js, kj::mv(url), kj::mv(subInit));
    auto urlList = kj::Vector<kj::Url>(1 + MAX_REDIRECT_COUNT);

    kj::Url parsedUrl = this->parseUrl(js, jsRequest->getUrl());

    // If any optional parameters were specified by the client, append them to
    // the URL's query parameters.
    KJ_IF_SOME(o, options) {
      KJ_IF_SOME(expiration, o.expiration) {
        parsedUrl.query.add(kj::Url::QueryParam{kj::str("expiration"), kj::str(expiration)});
      }
      KJ_IF_SOME(expirationTtl, o.expirationTtl) {
        parsedUrl.query.add(kj::Url::QueryParam{kj::str("expiration_ttl"), kj::str(expirationTtl)});
      }
    }

    urlList.add(kj::mv(parsedUrl));
    return fetchImpl(js, JSG_THIS, kj::mv(jsRequest), kj::mv(urlList));
  }));
}

jsg::Promise<void> Fetcher::delete_(jsg::Lock& js, kj::String url) {
  RequestInitializerDict subInit;
  subInit.method = kj::str("DELETE");
  return throwOnError(js, "DELETE", fetchImpl(js, JSG_THIS, kj::mv(url), kj::mv(subInit)));
}

jsg::Promise<Fetcher::QueueResult> Fetcher::queue(
    jsg::Lock& js, kj::String queueName, kj::Array<ServiceBindingQueueMessage> messages) {
  auto& ioContext = IoContext::current();
  auto worker = getClient(ioContext, kj::none, "queue"_kjc);

  auto encodedMessages = kj::heapArrayBuilder<IncomingQueueMessage>(messages.size());
  for (auto& msg: messages) {
    KJ_IF_SOME(b, msg.body) {
      JSG_REQUIRE(msg.serializedBody == nullptr, TypeError,
          "Expected one of body or serializedBody for each message");
      jsg::Serializer serializer(js,
          jsg::Serializer::Options{
            .version = 15,
            .omitHeader = false,
          });
      serializer.write(js, jsg::JsValue(b.getHandle(js)));
      encodedMessages.add(IncomingQueueMessage{.id = kj::mv(msg.id),
        .timestamp = msg.timestamp,
        .body = serializer.release().data,
        .attempts = msg.attempts});
    } else KJ_IF_SOME(b, msg.serializedBody) {
      encodedMessages.add(IncomingQueueMessage{.id = kj::mv(msg.id),
        .timestamp = msg.timestamp,
        .body = kj::mv(b),
        .attempts = msg.attempts});
    } else {
      JSG_FAIL_REQUIRE(TypeError, "Expected one of body or serializedBody for each message");
    }
  }

  auto event = kj::refcounted<api::QueueCustomEventImpl>(QueueEvent::Params{
    .queueName = kj::mv(queueName),
    .messages = encodedMessages.finish(),
  });

  auto eventRef =
      kj::addRef(*event);  // attempt to work around windows-specific null pointer deref.
  return ioContext.awaitIo(js, worker->customEvent(kj::mv(eventRef)).attach(kj::mv(worker)),
      [event = kj::mv(event)](jsg::Lock& js, WorkerInterface::CustomEvent::Result result) {
    return Fetcher::QueueResult{
      .outcome = kj::str(result.outcome),
      .ackAll = event->getAckAll(),
      .retryBatch = event->getRetryBatch(),
      .explicitAcks = event->getExplicitAcks(),
      .retryMessages = event->getRetryMessages(),
    };
  });
}

jsg::Promise<Fetcher::ScheduledResult> Fetcher::scheduled(
    jsg::Lock& js, jsg::Optional<ScheduledOptions> options) {
  auto& ioContext = IoContext::current();
  auto worker = getClient(ioContext, kj::none, "scheduled"_kjc);

  auto scheduledTime = ioContext.now();
  auto cron = kj::String();
  KJ_IF_SOME(o, options) {
    KJ_IF_SOME(t, o.scheduledTime) {
      scheduledTime = t;
    }
    KJ_IF_SOME(c, o.cron) {
      cron = kj::mv(c);
    }
  }

  return ioContext.awaitIo(js,
      worker->runScheduled(scheduledTime, cron).attach(kj::mv(worker), kj::mv(cron)),
      [](jsg::Lock& js, WorkerInterface::ScheduledResult result) {
    return Fetcher::ScheduledResult{
      .outcome = kj::str(result.outcome),
      .noRetry = !result.retry,
    };
  });
}

kj::Own<WorkerInterface> Fetcher::getClient(
    IoContext& ioContext, kj::Maybe<kj::String> cfStr, kj::ConstString operationName) {
  KJ_SWITCH_ONEOF(channelOrClientFactory) {
    KJ_CASE_ONEOF(channel, uint) {
      return ioContext.getSubrequestChannel(
          channel, isInHouse, kj::mv(cfStr), kj::mv(operationName));
    }
    KJ_CASE_ONEOF(outgoingFactory, IoOwn<OutgoingFactory>) {
      return outgoingFactory->newSingleUseClient(kj::mv(cfStr));
    }
    KJ_CASE_ONEOF(outgoingFactory, kj::Own<CrossContextOutgoingFactory>) {
      return outgoingFactory->newSingleUseClient(ioContext, kj::mv(cfStr));
    }
  }
  KJ_UNREACHABLE;
}

kj::Url Fetcher::parseUrl(jsg::Lock& js, kj::StringPtr url) {
  // We need to prep the request's URL for transmission over HTTP. fetch() accepts URLs that have
  // "." and ".." components as well as fragments (stuff after '#'), all of which needs to be
  // removed/collapsed before the URL is HTTP-ready. Luckily our URL parser does all this if we
  // tell it the context is REMOTE_HREF.
  constexpr auto urlOptions = kj::Url::Options{.percentDecode = false, .allowEmpty = true};
  kj::Maybe<kj::Url> maybeParsed;
  if (this->requiresHost == RequiresHostAndProtocol::YES) {
    maybeParsed = kj::Url::tryParse(url, kj::Url::REMOTE_HREF, urlOptions);
  } else {
    // We don't require a protocol nor hostname, but we accept them. The easiest way to implement
    // this is to parse relative to a dummy URL.
    static const kj::Url FAKE =
        kj::Url::parse("https://fake-host/", kj::Url::REMOTE_HREF, urlOptions);
    maybeParsed = FAKE.tryParseRelative(url);
  }

  KJ_IF_SOME(p, maybeParsed) {
    if (p.scheme != "http" && p.scheme != "https") {
      // A non-HTTP scheme was requested. We should probably throw an exception, but historically
      // we actually went ahead and passed `X-Forwarded-Proto: whatever` to FL, which it happily
      // ignored if the protocol specified was not "https". Whoops. Unfortunately, some workers
      // in production have grown dependent on the bug. We'll have to use a runtime versioning flag
      // to fix this.

      if (FeatureFlags::get(js).getFetchRefusesUnknownProtocols()) {
        // Backwards-compatibility flag not enabled, so just fail.
        JSG_FAIL_REQUIRE(TypeError, kj::str("Fetch API cannot load: ", url));
      }

      if (p.scheme != nullptr && '0' <= p.scheme[0] && p.scheme[0] <= '9') {
        // First character of the scheme is a digit. This is a weird case: Normally the KJ URL
        // parser would treat a scheme starting with a digit as invalid. But, due to a bug,
        // `tryParseRelative()` does NOT treat it as invalid. So, we know we took the branch above
        // that used `tryParseRelative()` above. In any case, later stages of the runtime will
        // definitely try to parse this URL again and will reject it at that time, producing an
        // internal error. We might as well throw a transparent error here instead so that we don't
        // log a garbage sentry alert.
        JSG_FAIL_REQUIRE(TypeError, kj::str("Fetch API cannot load: ", url));
      }

      // In preview, log a warning in hopes that people fix this.
      kj::StringPtr more = nullptr;
      if (p.scheme == "ws" || p.scheme == "wss") {
        // Include some extra text for ws:// and wss:// specifically, since this is the most common
        // mistake.
        more = " Note that fetch() treats WebSockets as a special kind of HTTP request, "
               "therefore WebSockets should use 'http:'/'https:', not 'ws:'/'wss:'.";
      } else if (p.scheme == "ftp") {
        // Include some extra text for ftp://, since we see this sometimes.
        more = " fetch() does not support the FTP protocol.";
      }
      IoContext::current().logWarning(
          kj::str("Worker passed an invalid URL to fetch(). URLs passed to fetch() must begin with "
                  "either 'http:' or 'https:', not '",
              p.scheme,
              ":'. Due to a historical bug, any "
              "other protocol used here will be treated the same as 'http:'. We plan to correct "
              "this bug in the future, so please update your Worker to use 'http:' or 'https:' for "
              "all fetch() URLs.",
              more));
    }

    return kj::mv(p);
  } else {
    JSG_FAIL_REQUIRE(TypeError, kj::str("Fetch API cannot load: ", url));
  }
}

static kj::StringPtr defaultStatusText(uint statusCode) {
  // RFC 7231 recommendations, unless otherwise specified.
  // https://tools.ietf.org/html/rfc7231#section-6.1
#define STATUS(code, text)                                                                         \
  case code:                                                                                       \
    return text##_kj
  switch (statusCode) {
    STATUS(100, "Continue");
    STATUS(101, "Switching Protocols");
    STATUS(102, "Processing");   // RFC 2518, WebDAV
    STATUS(103, "Early Hints");  // RFC 8297
    STATUS(200, "OK");
    STATUS(201, "Created");
    STATUS(202, "Accepted");
    STATUS(203, "Non-Authoritative Information");
    STATUS(204, "No Content");
    STATUS(205, "Reset Content");
    STATUS(206, "Partial Content");
    STATUS(207, "Multi-Status");      // RFC 4918, WebDAV
    STATUS(208, "Already Reported");  // RFC 5842, WebDAV
    STATUS(226, "IM Used");           // RFC 3229
    STATUS(300, "Multiple Choices");
    STATUS(301, "Moved Permanently");
    STATUS(302, "Found");
    STATUS(303, "See Other");
    STATUS(304, "Not Modified");
    STATUS(305, "Use Proxy");
    STATUS(307, "Temporary Redirect");
    STATUS(308, "Permanent Redirect");  // RFC 7538
    STATUS(400, "Bad Request");
    STATUS(401, "Unauthorized");
    STATUS(402, "Payment Required");
    STATUS(403, "Forbidden");
    STATUS(404, "Not Found");
    STATUS(405, "Method Not Allowed");
    STATUS(406, "Not Acceptable");
    STATUS(407, "Proxy Authentication Required");
    STATUS(408, "Request Timeout");
    STATUS(409, "Conflict");
    STATUS(410, "Gone");
    STATUS(411, "Length Required");
    STATUS(412, "Precondition Failed");
    STATUS(413, "Payload Too Large");
    STATUS(414, "URI Too Long");
    STATUS(415, "Unsupported Media Type");
    STATUS(416, "Range Not Satisfiable");
    STATUS(417, "Expectation Failed");
    STATUS(418, "I'm a teapot");          // RFC 2324
    STATUS(421, "Misdirected Request");   // RFC 7540
    STATUS(422, "Unprocessable Entity");  // RFC 4918, WebDAV
    STATUS(423, "Locked");                // RFC 4918, WebDAV
    STATUS(424, "Failed Dependency");     // RFC 4918, WebDAV
    STATUS(426, "Upgrade Required");
    STATUS(428, "Precondition Required");            // RFC 6585
    STATUS(429, "Too Many Requests");                // RFC 6585
    STATUS(431, "Request Header Fields Too Large");  // RFC 6585
    STATUS(451, "Unavailable For Legal Reasons");    // RFC 7725
    STATUS(500, "Internal Server Error");
    STATUS(501, "Not Implemented");
    STATUS(502, "Bad Gateway");
    STATUS(503, "Service Unavailable");
    STATUS(504, "Gateway Timeout");
    STATUS(505, "HTTP Version Not Supported");
    STATUS(506, "Variant Also Negotiates");          // RFC 2295
    STATUS(507, "Insufficient Storage");             // RFC 4918, WebDAV
    STATUS(508, "Loop Detected");                    // RFC 5842, WebDAV
    STATUS(510, "Not Extended");                     // RFC 2774
    STATUS(511, "Network Authentication Required");  // RFC 6585
    default:
      // If we don't recognize the status code, check which range it falls into and use the status
      // code class defined by RFC 7231, section 6, as the status text.
      if (statusCode >= 200 && statusCode < 300) {
        return "Successful"_kj;
      } else if (statusCode >= 300 && statusCode < 400) {
        return "Redirection"_kj;
      } else if (statusCode >= 400 && statusCode < 500) {
        return "Client Error"_kj;
      } else if (statusCode >= 500 && statusCode < 600) {
        return "Server Error"_kj;
      } else {
        KJ_UNREACHABLE;
      }
  }
#undef STATUS
}

bool isNullBodyStatusCode(uint statusCode) {
  switch (statusCode) {
    // Fetch spec section 2.2.3 defines these status codes as null body statuses:
    // https://fetch.spec.whatwg.org/#null-body-status
    case 101:
    case 204:
    case 205:
    case 304:
      return true;
    default:
      return false;
  }
}

bool isRedirectStatusCode(uint statusCode) {
  switch (statusCode) {
    // Fetch spec section 2.2.3 defines these status codes as redirect statuses:
    // https://fetch.spec.whatwg.org/#redirect-status
    case 301:
    case 302:
    case 303:
    case 307:
    case 308:
      return true;
    default:
      return false;
  }
}

}  // namespace workerd::api<|MERGE_RESOLUTION|>--- conflicted
+++ resolved
@@ -121,9 +121,12 @@
 
 jsg::Optional<kj::StringPtr> getCacheModeName(Request::CacheMode mode) {
   switch (mode) {
-    case (Request::CacheMode::NONE): return kj::none;
-    case (Request::CacheMode::NOCACHE): return "no-cache"_kj;
-    case (Request::CacheMode::NOSTORE): return "no-store"_kj;
+    case (Request::CacheMode::NONE):
+      return kj::none;
+    case (Request::CacheMode::NOCACHE):
+      return "no-cache"_kj;
+    case (Request::CacheMode::NOSTORE):
+      return "no-store"_kj;
   }
   KJ_UNREACHABLE;
 }
@@ -1090,14 +1093,8 @@
   }
 
   // TODO(conform): If `init` has a keepalive flag, pass it to the Body constructor.
-<<<<<<< HEAD
-  return jsg::alloc<Request>(method, url, redirect,
-                 KJ_ASSERT_NONNULL(kj::mv(headers)), kj::mv(fetcher), kj::mv(signal),
-                 kj::mv(cf), kj::mv(body), cacheMode);
-=======
   return jsg::alloc<Request>(method, url, redirect, KJ_ASSERT_NONNULL(kj::mv(headers)),
-      kj::mv(fetcher), kj::mv(signal), kj::mv(cf), kj::mv(body));
->>>>>>> 03859f51
+      kj::mv(fetcher), kj::mv(signal), kj::mv(cf), kj::mv(body), cacheMode);
 }
 
 jsg::Ref<Request> Request::clone(jsg::Lock& js) {
@@ -1181,74 +1178,24 @@
   return cf.serialize(js);
 }
 
-<<<<<<< HEAD
 void RequestInitializerDict::validate(jsg::Lock& js) {
-  KJ_IF_SOME(c, cache){
+  KJ_IF_SOME(c, cache) {
     // Check compatability flag
-    JSG_REQUIRE(FeatureFlags::get(js).getCacheOptionEnabled(), Error, kj::str(
-      "The 'cache' field on 'RequestInitializerDict' is not implemented."));
+    JSG_REQUIRE(FeatureFlags::get(js).getCacheOptionEnabled(), Error,
+        kj::str("The 'cache' field on 'RequestInitializerDict' is not implemented."));
 
     JSG_FAIL_REQUIRE(TypeError, kj::str("Unsupported cache mode: ", c));
   }
 }
 
-void Request::serialize(
-    jsg::Lock& js, jsg::Serializer& serializer,
-=======
 void Request::serialize(jsg::Lock& js,
     jsg::Serializer& serializer,
->>>>>>> 03859f51
     const jsg::TypeHandler<RequestInitializerDict>& initDictHandler) {
   serializer.writeLengthDelimited(url);
 
   // Our strategy is to construct an initializer dict object and serialize that as a JS object.
   // This makes the deserialization end really simple (just call the constructor), and it also
   // gives us extensibility: we can add new fields without having to bump the serialization tag.
-<<<<<<< HEAD
-  serializer.write(js, jsg::JsValue(initDictHandler.wrap(js, RequestInitializerDict {
-    // GET is the default, so only serialize the method if it's something else.
-    .method = method == kj::HttpMethod::GET ? jsg::Optional<kj::String>() : kj::str(method),
-
-    .headers = headers.addRef(),
-
-    .body = getBody().map([](jsg::Ref<ReadableStream> stream) -> Body::Initializer {
-      // jsg::Ref<ReadableStream> is one of the possible variants of Body::Initializer.
-      return kj::mv(stream);
-    }),
-
-    // "manual" is the default for `redirect`, so only encode if it's not that.
-    .redirect = redirect == Redirect::MANUAL
-        ? kj::str(getRedirect()) : kj::Maybe<kj::String>(kj::none),
-
-    // We have to ignore .fetcher for serialization. We can't simply fail if a fetcher is present
-    // because requests received by the top-level fetch handler actually have .fetcher set to
-    // the hidden "next" binding, which historically could be different from null (although in
-    // practice these days it is always the same). We obviously want to be able to serialize
-    // requests received by the top-level fetch handler so... we have to ignore this. This
-    // property should probably go away in any case.
-
-    .cf = cf.getRef(js),
-
-    .cache = getCacheModeName(cacheMode).map([](kj::StringPtr name) -> kj::String {
-      return kj::str(name);
-    }),
-
-    // .mode is unimplemented
-    // .credentials is unimplemented
-    // .referrer is unimplemented
-    // .referrerPolicy is unimplemented
-    // .integrity is required to be empty
-
-    // If an AbortSignal is present, we'll try to serialize it. As of this writing, AbortSignal
-    // is not serializable, but we could add support for sending it over RPC in the future.
-    //
-    // Note we have to double-Maybe this, so that if no signal is present, the property is absent
-    // instead of `null`.
-    .signal = signal.map([](jsg::Ref<AbortSignal>& s) -> kj::Maybe<jsg::Ref<AbortSignal>> {
-      return s.addRef();
-    })
-  })));
-=======
   serializer.write(js,
       jsg::JsValue(initDictHandler.wrap(js,
           RequestInitializerDict{
@@ -1275,9 +1222,11 @@
 
             .cf = cf.getRef(js),
 
+            .cache = getCacheModeName(cacheMode).map(
+                [](kj::StringPtr name) -> kj::String { return kj::str(name); }),
+
             // .mode is unimplemented
             // .credentials is unimplemented
-            // .cache is unimplemented
             // .referrer is unimplemented
             // .referrerPolicy is unimplemented
             // .integrity is required to be empty
@@ -1290,7 +1239,6 @@
             .signal = signal.map([](jsg::Ref<AbortSignal>& s) -> kj::Maybe<jsg::Ref<AbortSignal>> {
     return s.addRef();
   })})));
->>>>>>> 03859f51
 }
 
 jsg::Ref<Request> Request::deserialize(jsg::Lock& js,
@@ -1848,18 +1796,13 @@
   kj::HttpHeaders headers(ioContext.getHeaderTable());
   jsRequest->shallowCopyHeadersTo(headers);
 
-<<<<<<< HEAD
   // If the jsRequest has a CacheMode, we need to handle that here.
   // Currently, the only cache mode we support is undefined, but we will soon support
   // no-cache and no-store. These additional modes will be hidden behind an autogate.
   KJ_ASSERT(jsRequest->getCacheMode() == Request::CacheMode::NONE);
 
-  kj::String url = uriEncodeControlChars(
-      urlList.back().toString(kj::Url::HTTP_PROXY_REQUEST).asBytes());
-=======
   kj::String url =
       uriEncodeControlChars(urlList.back().toString(kj::Url::HTTP_PROXY_REQUEST).asBytes());
->>>>>>> 03859f51
 
   if (headers.isWebSocket()) {
     if (!FeatureFlags::get(js).getWebSocketCompression()) {
