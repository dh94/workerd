// Copyright (c) 2017-2022 Cloudflare, Inc.
// Licensed under the Apache 2.0 license found in the LICENSE file or at:
//     https://opensource.org/licenses/Apache-2.0

#include "workerd-api.h"

#include <workerd/jsg/jsg.h>
#include <workerd/jsg/modules.h>
#include <workerd/jsg/util.h>
#include <workerd/jsg/setup.h>
#include <workerd/api/actor.h>
#include <workerd/api/actor-state.h>
#include <workerd/api/analytics-engine.h>
#include <workerd/api/cache.h>
#include <workerd/api/crypto-impl.h>
#include <workerd/api/encoding.h>
#include <workerd/api/global-scope.h>
#include <workerd/api/html-rewriter.h>
#include <workerd/api/hyperdrive.h>
#include <workerd/api/kv.h>
#include <workerd/api/modules.h>
#include <workerd/api/pyodide.h>
#include <workerd/api/queue.h>
#include <workerd/api/scheduled.h>
#include <workerd/api/sockets.h>
#include <workerd/api/streams/standard.h>
#include <workerd/api/sql.h>
#include <workerd/api/r2.h>
#include <workerd/api/r2-admin.h>
#include <workerd/api/trace.h>
#include <workerd/api/unsafe.h>
#include <workerd/api/urlpattern.h>
#include <workerd/api/memory-cache.h>
#include <workerd/api/node/node.h>
#include <workerd/io/promise-wrapper.h>
#include <workerd/util/thread-scopes.h>
#include <workerd/util/use-perfetto-categories.h>
#include <openssl/sha.h>
#include <openssl/hmac.h>
#include <openssl/rand.h>
#ifdef WORKERD_EXPERIMENTAL_ENABLE_WEBGPU
#include <workerd/api/gpu/gpu.h>
#else
#define EW_WEBGPU_ISOLATE_TYPES_LIST
#endif

namespace workerd::server {

JSG_DECLARE_ISOLATE_TYPE(JsgWorkerdIsolate,
  // Declares the listing of host object types and structs that the jsg
  // automatic type mapping will understand. Each of the various
  // NNNN_ISOLATE_TYPES macros are defined in different header files
  // (e.g. GLOBAL_SCOPE_ISOLATE_TYPES is defined in api/global-scope.h).
  //
  // Global scope types are defined first just by convention, the rest
  // of the list is in alphabetical order for easier readability (the
  // actual order of the items is unimportant), followed by additional
  // types defined in worker.c++ or as part of jsg.
  //
  // When adding a new NNNN_ISOLATE_TYPES macro, remember to add it to
  // src/workerd/api/rtti.c++ too (and tools/api-encoder.c++ for the
  // time being), so it gets included in the TypeScript types.
  EW_GLOBAL_SCOPE_ISOLATE_TYPES,

  EW_ACTOR_ISOLATE_TYPES,
  EW_ACTOR_STATE_ISOLATE_TYPES,
  EW_ANALYTICS_ENGINE_ISOLATE_TYPES,
  EW_BASICS_ISOLATE_TYPES,
  EW_BLOB_ISOLATE_TYPES,
  EW_CACHE_ISOLATE_TYPES,
  EW_CRYPTO_ISOLATE_TYPES,
  EW_ENCODING_ISOLATE_TYPES,
  EW_FORMDATA_ISOLATE_TYPES,
  EW_HTML_REWRITER_ISOLATE_TYPES,
  EW_HTTP_ISOLATE_TYPES,
  EW_SOCKETS_ISOLATE_TYPES,
  EW_KV_ISOLATE_TYPES,
  EW_PYODIDE_ISOLATE_TYPES,
  EW_QUEUE_ISOLATE_TYPES,
  EW_R2_PUBLIC_BETA_ADMIN_ISOLATE_TYPES,
  EW_R2_PUBLIC_BETA_ISOLATE_TYPES,
  EW_WORKER_RPC_ISOLATE_TYPES,
  EW_SCHEDULED_ISOLATE_TYPES,
  EW_STREAMS_ISOLATE_TYPES,
  EW_TRACE_ISOLATE_TYPES,
  EW_UNSAFE_ISOLATE_TYPES,
  EW_MEMORY_CACHE_ISOLATE_TYPES,
  EW_URL_ISOLATE_TYPES,
  EW_URL_STANDARD_ISOLATE_TYPES,
  EW_URLPATTERN_ISOLATE_TYPES,
  EW_WEBSOCKET_ISOLATE_TYPES,
  EW_SQL_ISOLATE_TYPES,
  EW_NODE_ISOLATE_TYPES,
  EW_RTTI_ISOLATE_TYPES,
  EW_HYPERDRIVE_ISOLATE_TYPES,
#ifdef WORKERD_EXPERIMENTAL_ENABLE_WEBGPU
  EW_WEBGPU_ISOLATE_TYPES,
#endif

  jsg::TypeWrapperExtension<PromiseWrapper>,
  jsg::InjectConfiguration<CompatibilityFlags::Reader>,
  Worker::Api::ErrorInterface,
  jsg::CommonJsModuleObject,
  jsg::CommonJsModuleContext,
  jsg::NodeJsModuleObject,
  jsg::NodeJsModuleContext);

struct WorkerdApi::Impl {
  kj::Own<CompatibilityFlags::Reader> features;
  JsgWorkerdIsolate jsgIsolate;
  api::MemoryCacheProvider& memoryCacheProvider;
  kj::Maybe<kj::Own<const kj::Directory>>& pyodideCacheRoot;

  class Configuration {
  public:
    Configuration(Impl& impl)
        : features(*impl.features),
          jsgConfig(jsg::JsgConfig {
            .noSubstituteNull = features.getNoSubstituteNull(),
            .unwrapCustomThenables = features.getUnwrapCustomThenables(),
          }) {}
    operator const CompatibilityFlags::Reader() const { return features; }
    operator const jsg::JsgConfig&() const { return jsgConfig; }

  private:
    CompatibilityFlags::Reader& features;
    jsg::JsgConfig jsgConfig;
  };

  Impl(jsg::V8System& v8System,
       CompatibilityFlags::Reader featuresParam,
       IsolateLimitEnforcer& limitEnforcer,
       kj::Own<jsg::IsolateObserver> observer,
       api::MemoryCacheProvider& memoryCacheProvider,
       kj::Maybe<kj::Own<const kj::Directory>>& pyodideCacheRoot)
      : features(capnp::clone(featuresParam)),
        jsgIsolate(v8System, Configuration(*this), kj::mv(observer), limitEnforcer.getCreateParams()),
        memoryCacheProvider(memoryCacheProvider), pyodideCacheRoot(pyodideCacheRoot) {}

  static v8::Local<v8::String> compileTextGlobal(JsgWorkerdIsolate::Lock& lock,
      capnp::Text::Reader reader) {
    return lock.wrapNoContext(reader);
  };

  static v8::Local<v8::ArrayBuffer> compileDataGlobal(JsgWorkerdIsolate::Lock& lock,
      capnp::Data::Reader reader) {
    return lock.wrapNoContext(kj::heapArray(reader));
  };

  static v8::Local<v8::WasmModuleObject> compileWasmGlobal(
      JsgWorkerdIsolate::Lock& lock, capnp::Data::Reader reader,
      const jsg::CompilationObserver& observer) {
    lock.setAllowEval(true);
    KJ_DEFER(lock.setAllowEval(false));

    // Allow Wasm compilation to spawn a background thread for tier-up, i.e. recompiling
    // Wasm with optimizations in the background. Otherwise Wasm startup is way too slow.
    // Until tier-up finishes, requests will be handled using Liftoff-generated code, which
    // compiles fast but runs slower.
    AllowV8BackgroundThreadsScope scope;

    return jsg::compileWasmModule(lock, reader, observer);
  };

  static v8::Local<v8::Value> compileJsonGlobal(JsgWorkerdIsolate::Lock& lock,
      capnp::Text::Reader reader) {
    return jsg::check(v8::JSON::Parse(
        lock.v8Context(),
        lock.wrapNoContext(reader)));
  };

};

WorkerdApi::WorkerdApi(jsg::V8System& v8System,
    CompatibilityFlags::Reader features,
    IsolateLimitEnforcer& limitEnforcer,
    kj::Own<jsg::IsolateObserver> observer,
    api::MemoryCacheProvider& memoryCacheProvider,
    kj::Maybe<kj::Own<const kj::Directory>> &pyodideCacheRoot)
    : impl(kj::heap<Impl>(v8System, features, limitEnforcer, kj::mv(observer),
                          memoryCacheProvider, pyodideCacheRoot)) {}
WorkerdApi::~WorkerdApi() noexcept(false) {}

kj::Own<jsg::Lock> WorkerdApi::lock(jsg::V8StackScope& stackScope) const {
  return kj::heap<JsgWorkerdIsolate::Lock>(impl->jsgIsolate, stackScope);
}
CompatibilityFlags::Reader WorkerdApi::getFeatureFlags() const {
  return *impl->features;
}
jsg::JsContext<api::ServiceWorkerGlobalScope>
    WorkerdApi::newContext(jsg::Lock& lock) const {
  return kj::downcast<JsgWorkerdIsolate::Lock>(lock)
      .newContext<api::ServiceWorkerGlobalScope>(lock.v8Isolate);
}
jsg::Dict<NamedExport> WorkerdApi::unwrapExports(
    jsg::Lock& lock, v8::Local<v8::Value> moduleNamespace) const {
  return kj::downcast<JsgWorkerdIsolate::Lock>(lock)
      .unwrap<jsg::Dict<NamedExport>>(lock.v8Context(), moduleNamespace);
}
WorkerdApi::EntrypointClasses WorkerdApi::getEntrypointClasses(jsg::Lock& lock) const {
  auto& typedLock = kj::downcast<JsgWorkerdIsolate::Lock>(lock);

  return {
    .workerEntrypoint = typedLock.getConstructor<api::WorkerEntrypoint>(lock.v8Context()),
    .durableObject = typedLock.getConstructor<api::DurableObjectBase>(lock.v8Context()),
  };
}
const jsg::TypeHandler<Worker::Api::ErrorInterface>&
    WorkerdApi::getErrorInterfaceTypeHandler(jsg::Lock& lock) const {
  return kj::downcast<JsgWorkerdIsolate::Lock>(lock).getTypeHandler<ErrorInterface>();
}

const jsg::TypeHandler<api::QueueExportedHandler>&
    WorkerdApi::getQueueTypeHandler(jsg::Lock& lock) const {
  return kj::downcast<JsgWorkerdIsolate::Lock>(lock).getTypeHandler<api::QueueExportedHandler>();
}

jsg::JsObject WorkerdApi::wrapExecutionContext(
    jsg::Lock& lock, jsg::Ref<api::ExecutionContext> ref) const {
  return jsg::JsObject(kj::downcast<JsgWorkerdIsolate::Lock>(lock)
      .wrap(lock.v8Context(), kj::mv(ref)));
}

Worker::Script::Source WorkerdApi::extractSource(kj::StringPtr name,
    config::Worker::Reader conf,
    Worker::ValidationErrorReporter& errorReporter,
    capnp::List<config::Extension>::Reader extensions) {
  TRACE_EVENT("workerd", "WorkerdApi::extractSource()");
  switch (conf.which()) {
    case config::Worker::MODULES: {
      auto modules = conf.getModules();
      if (modules.size() == 0) {
        errorReporter.addError(kj::str("Modules list cannot be empty."));
        goto invalid;
      }

      bool isPython = api::pyodide::hasPythonModules(modules);
      return Worker::Script::ModulesSource {
        modules[0].getName(),
        [conf,&errorReporter, extensions](jsg::Lock& lock, const Worker::Api& api) {
          return WorkerdApi::from(api).compileModules(lock, conf, errorReporter, extensions);
        },
        isPython
      };
    }
    case config::Worker::SERVICE_WORKER_SCRIPT:
      return Worker::Script::ScriptSource {
        conf.getServiceWorkerScript(),
        name,
        [conf,&errorReporter](jsg::Lock& lock, const Worker::Api& api, const jsg::CompilationObserver& observer) {
          return WorkerdApi::from(api).compileScriptGlobals(lock, conf, errorReporter, observer);
        }
      };
    case config::Worker::INHERIT:
      // TODO(beta): Support inherit.
      KJ_FAIL_ASSERT("inherit should have been handled earlier");
  }

  errorReporter.addError(kj::str("Encountered unknown Worker code type. Was the "
                                 "config compiled with a newer version of the schema?"));
invalid:
  return Worker::Script::ScriptSource {
    ""_kj,
    name,
    [](jsg::Lock& lock, const Worker::Api& api, const jsg::CompilationObserver& observer)
        -> kj::Array<Worker::Script::CompiledGlobal> {
      return nullptr;
    }
  };
}

kj::Array<Worker::Script::CompiledGlobal> WorkerdApi::compileScriptGlobals(
      jsg::Lock& lockParam, config::Worker::Reader conf,
      Worker::ValidationErrorReporter& errorReporter,
      const jsg::CompilationObserver& observer) const {
  TRACE_EVENT("workerd", "WorkerdApi::compileScriptGlobals()");
  // For Service Worker scripts, we support Wasm modules as globals, but they need to be loaded
  // at script load time.

  auto& lock = kj::downcast<JsgWorkerdIsolate::Lock>(lockParam);

  uint wasmCount = 0;
  for (auto binding: conf.getBindings()) {
    if (binding.isWasmModule()) ++wasmCount;
  }

  auto compiledGlobals = kj::heapArrayBuilder<Worker::Script::CompiledGlobal>(wasmCount);
  for (auto binding: conf.getBindings()) {
    if (binding.isWasmModule()) {
      auto name = lock.str(binding.getName());
      auto value = Impl::compileWasmGlobal(lock, binding.getWasmModule(), observer);

      compiledGlobals.add(Worker::Script::CompiledGlobal {
        { lock.v8Isolate, name },
        { lock.v8Isolate, value },
      });
    }
  }

  return compiledGlobals.finish();
}

kj::Maybe<jsg::ModuleRegistry::ModuleInfo> WorkerdApi::tryCompileModule(
    jsg::Lock& js,
    config::Worker::Module::Reader module,
    jsg::CompilationObserver& observer,
    CompatibilityFlags::Reader featureFlags) {
  TRACE_EVENT("workerd", "WorkerdApi::tryCompileModule()", "name", module.getName());
  auto& lock = kj::downcast<JsgWorkerdIsolate::Lock>(js);
  switch (module.which()) {
    case config::Worker::Module::TEXT: {
      return jsg::ModuleRegistry::ModuleInfo(
          lock,
          module.getName(),
          kj::none,
          jsg::ModuleRegistry::TextModuleInfo(lock,
              Impl::compileTextGlobal(lock, module.getText())));
    }
    case config::Worker::Module::DATA: {
      return jsg::ModuleRegistry::ModuleInfo(
          lock,
          module.getName(),
          kj::none,
          jsg::ModuleRegistry::DataModuleInfo(
              lock,
              Impl::compileDataGlobal(lock, module.getData()).As<v8::ArrayBuffer>()));
    }
    case config::Worker::Module::WASM: {
      return jsg::ModuleRegistry::ModuleInfo(
          lock,
          module.getName(),
          kj::none,
          jsg::ModuleRegistry::WasmModuleInfo(lock,
              Impl::compileWasmGlobal(lock, module.getWasm(), observer)));
    }
    case config::Worker::Module::JSON: {
        return jsg::ModuleRegistry::ModuleInfo(
            lock,
            module.getName(),
            kj::none,
            jsg::ModuleRegistry::JsonModuleInfo(lock,
                Impl::compileJsonGlobal(lock, module.getJson())));
    }
    case config::Worker::Module::ES_MODULE: {
      return jsg::ModuleRegistry::ModuleInfo(
          lock,
          module.getName(),
          module.getEsModule(),
          jsg::ModuleInfoCompileOption::BUNDLE,
          observer);
    }
    case config::Worker::Module::COMMON_JS_MODULE: {
      return jsg::ModuleRegistry::ModuleInfo(
          lock,
          module.getName(),
          kj::none,
          jsg::ModuleRegistry::CommonJsModuleInfo(
              lock,
              module.getName(),
              module.getCommonJsModule()));
    }
    case config::Worker::Module::NODE_JS_COMPAT_MODULE: {
      KJ_REQUIRE(featureFlags.getNodeJsCompat(),
          "The nodejs_compat compatibility flag is required to use the nodeJsCompatModule type.");
      return jsg::ModuleRegistry::ModuleInfo(
          lock,
          module.getName(),
          kj::none,
          jsg::ModuleRegistry::NodeJsModuleInfo(
              lock,
              module.getName(),
              module.getNodeJsCompatModule()));
    }
    case config::Worker::Module::PYTHON_MODULE: {
      // Nothing to do. Handled in compileModules.
      return kj::none;
    }
    case config::Worker::Module::PYTHON_REQUIREMENT: {
      // Nothing to do. Handled in compileModules.
      return kj::none;
    }
  }
  KJ_UNREACHABLE;
}

void WorkerdApi::compileModules(
    jsg::Lock& lockParam, config::Worker::Reader conf,
    Worker::ValidationErrorReporter& errorReporter,
    capnp::List<config::Extension>::Reader extensions) const {
  TRACE_EVENT("workerd", "WorkerdApi::compileModules()");
  lockParam.withinHandleScope([&] {
    auto modules = jsg::ModuleRegistryImpl<JsgWorkerdIsolate_TypeWrapper>::from(lockParam);

    auto confModules = conf.getModules();
    using namespace workerd::api::pyodide;
    auto featureFlags = getFeatureFlags();
    if (hasPythonModules(confModules)) {
      KJ_REQUIRE(featureFlags.getPythonWorkers(),
          "The python_workers compatibility flag is required to use Python.");
      // Inject pyodide bootstrap module.
      {
        auto mainModule = confModules.begin();
        capnp::MallocMessageBuilder message;
        auto module = message.getRoot<config::Worker::Module>();
        module.setEsModule(PYTHON_ENTRYPOINT);
        auto info = tryCompileModule(lockParam, module, modules->getObserver(), featureFlags);
        auto path = kj::Path::parse(mainModule->getName());
        modules->add(path, kj::mv(KJ_REQUIRE_NONNULL(info)));
      }
      // Inject metadata that the entrypoint module will read.
      {
        using ModuleInfo = jsg::ModuleRegistry::ModuleInfo;
        using ObjectModuleInfo = jsg::ModuleRegistry::ObjectModuleInfo;
        using ResolveMethod = jsg::ModuleRegistry::ResolveMethod;
        auto specifier = "pyodide-internal:runtime-generated/metadata";
        auto metadataReader = makePyodideMetadataReader(conf);
        modules->addBuiltinModule(
            specifier,
            [specifier = kj::str(specifier), metadataReader = kj::mv(metadataReader)](
                jsg::Lock& js, ResolveMethod, kj::Maybe<const kj::Path&>&) mutable {
              auto& wrapper = JsgWorkerdIsolate_TypeWrapper::from(js.v8Isolate);
              auto wrap = wrapper.wrap(js.v8Context(), kj::none, kj::mv(metadataReader));
              return kj::Maybe(ModuleInfo(js, specifier, kj::none, ObjectModuleInfo(js, wrap)));
            },
            jsg::ModuleRegistry::Type::INTERNAL);
      }
      // Inject artifact bundler.
      {
        using ModuleInfo = jsg::ModuleRegistry::ModuleInfo;
        using ObjectModuleInfo = jsg::ModuleRegistry::ObjectModuleInfo;
        using ResolveMethod = jsg::ModuleRegistry::ResolveMethod;
        auto specifier = "pyodide-internal:artifacts";
        modules->addBuiltinModule(specifier,
            [specifier = kj::str(specifier)](
                jsg::Lock& js, ResolveMethod, kj::Maybe<const kj::Path&>&) mutable {
          auto& wrapper = JsgWorkerdIsolate_TypeWrapper::from(js.v8Isolate);
          auto wrap = wrapper.wrap(js.v8Context(), kj::none, ArtifactBundler::makeDisabledBundler());
          return kj::Maybe(ModuleInfo(js, specifier, kj::none, ObjectModuleInfo(js, wrap)));
        },
            jsg::ModuleRegistry::Type::INTERNAL);
      }

      // Inject jaeger internal tracer in a disabled state (we don't have a use for it in workerd)
      {
        using ModuleInfo = jsg::ModuleRegistry::ModuleInfo;
        using ObjectModuleInfo = jsg::ModuleRegistry::ObjectModuleInfo;
        using ResolveMethod = jsg::ModuleRegistry::ResolveMethod;
        auto specifier = "pyodide-internal:internalJaeger";
        modules->addBuiltinModule(
            specifier,
            [specifier = kj::str(specifier)](
                jsg::Lock& js, ResolveMethod, kj::Maybe<const kj::Path&>&) mutable {
              auto& wrapper = JsgWorkerdIsolate_TypeWrapper::from(js.v8Isolate);
              auto wrap = wrapper.wrap(js.v8Context(), kj::none, DisabledInternalJaeger::create());
              return kj::Maybe(ModuleInfo(js, specifier, kj::none, ObjectModuleInfo(js, wrap)));
            },
            jsg::ModuleRegistry::Type::INTERNAL);
      }

<<<<<<< HEAD
      // Inject disk cache module
=======
      // Inject a (disabled) SimplePythonLimiter
>>>>>>> 9e915ed6
      {
        using ModuleInfo = jsg::ModuleRegistry::ModuleInfo;
        using ObjectModuleInfo = jsg::ModuleRegistry::ObjectModuleInfo;
        using ResolveMethod = jsg::ModuleRegistry::ResolveMethod;
<<<<<<< HEAD
        auto specifier = "pyodide-internal:disk_cache";
        auto diskCache = jsg::alloc<DiskCache>(impl->pyodideCacheRoot);
        modules->addBuiltinModule(
          specifier,
          [specifier = kj::str(specifier), diskCache = kj::mv(diskCache)](
              jsg::Lock& js, ResolveMethod, kj::Maybe<const kj::Path&>&) mutable {
            auto& wrapper = JsgWorkerdIsolate_TypeWrapper::from(js.v8Isolate);
            auto wrap = wrapper.wrap(js.v8Context(), kj::none, kj::mv(diskCache));
            return kj::Maybe(ModuleInfo(js, specifier, kj::none, ObjectModuleInfo(js, wrap)));
          },
          jsg::ModuleRegistry::Type::INTERNAL);
=======
        auto specifier = "pyodide-internal:limiter";
        modules->addBuiltinModule(
            specifier,
            [specifier = kj::str(specifier)](
                jsg::Lock& js, ResolveMethod, kj::Maybe<const kj::Path&>&) mutable {
              auto& wrapper = JsgWorkerdIsolate_TypeWrapper::from(js.v8Isolate);
              auto wrap = wrapper.wrap(js.v8Context(), kj::none, SimplePythonLimiter::makeDisabled());
              return kj::Maybe(ModuleInfo(js, specifier, kj::none, ObjectModuleInfo(js, wrap)));
            },
            jsg::ModuleRegistry::Type::INTERNAL);
>>>>>>> 9e915ed6
      }
    }

    for (auto module: confModules) {
      auto path = kj::Path::parse(module.getName());
      auto maybeInfo = tryCompileModule(lockParam, module, modules->getObserver(), featureFlags);
      KJ_IF_SOME(info, maybeInfo) {
        modules->add(path, kj::mv(info));
      }
    }

    api::registerModules(*modules, featureFlags);

    // todo(perf): we'd like to find a way to precompile these on server startup and use isolate
    // cloning for faster worker creation.
    for (auto extension: extensions) {
      for (auto module: extension.getModules()) {
        modules->addBuiltinModule(module.getName(), module.getEsModule().asArray(),
            module.getInternal() ? jsg::ModuleRegistry::Type::INTERNAL : jsg::ModuleRegistry::Type::BUILTIN);
      }
    }
  });
}

class ActorIdFactoryImpl final: public ActorIdFactory {
public:
  ActorIdFactoryImpl(kj::StringPtr uniqueKey) {
    KJ_ASSERT(SHA256(uniqueKey.asBytes().begin(), uniqueKey.size(), key) == key);
  }

  class ActorIdImpl final: public ActorId {
  public:
    ActorIdImpl(const kj::byte idParam[SHA256_DIGEST_LENGTH], kj::Maybe<kj::String> name)
        : name(kj::mv(name)) {
      memcpy(id, idParam, sizeof(id));
    }

    kj::String toString() const override {
      return kj::encodeHex(kj::ArrayPtr<const kj::byte>(id));
    }
    kj::Maybe<kj::StringPtr> getName() const override {
      return name;
    }
    bool equals(const ActorId& other) const override {
      return memcmp(id, kj::downcast<const ActorIdImpl>(other).id, sizeof(id)) == 0;
    }
    kj::Own<ActorId> clone() const override {
      return kj::heap<ActorIdImpl>(id, name.map([](kj::StringPtr str) { return kj::str(str); }));
    }

  private:
    kj::byte id[SHA256_DIGEST_LENGTH];
    kj::Maybe<kj::String> name;
  };

  kj::Own<ActorId> newUniqueId(kj::Maybe<kj::StringPtr> jurisdiction) override {
    JSG_REQUIRE(jurisdiction == kj::none, Error,
        "Jurisdiction restrictions are not implemented in workerd.");

    // We want to randomly-generate the first 16 bytes, then HMAC those to produce the latter
    // 16 bytes. But the HMAC will produce 32 bytes, so we're only taking a prefix of it. We'll
    // allocate a single array big enough to output the HMAC as a suffix, which will then get
    // truncated.
    kj::byte id[BASE_LENGTH + SHA256_DIGEST_LENGTH];

    if (isPredictableModeForTest()) {
      memcpy(id, &counter, sizeof(counter));
      memset(id + sizeof(counter), 0, BASE_LENGTH - sizeof(counter));
      ++counter;
    } else {
      KJ_ASSERT(RAND_bytes(id, BASE_LENGTH) == 1);
    }

    computeMac(id);
    return kj::heap<ActorIdImpl>(id, kj::none);
  }

  kj::Own<ActorId> idFromName(kj::String name) override {
    kj::byte id[BASE_LENGTH + SHA256_DIGEST_LENGTH];

    // Compute the first half of the ID by HMACing the name itself. We're using HMAC as a keyed
    // hash here, not actually for authentication, but it works.
    uint len = SHA256_DIGEST_LENGTH;
    KJ_ASSERT(HMAC(EVP_sha256(), key, sizeof(key), name.asBytes().begin(), name.size(), id, &len)
                   == id);
    KJ_ASSERT(len == SHA256_DIGEST_LENGTH);

    computeMac(id);
    return kj::heap<ActorIdImpl>(id, kj::mv(name));
  }

  kj::Own<ActorId> idFromString(kj::String str) override {
    auto decoded = kj::decodeHex(str);
    JSG_REQUIRE(str.size() == SHA256_DIGEST_LENGTH * 2 && !decoded.hadErrors &&
                decoded.size() == SHA256_DIGEST_LENGTH,
                TypeError, "Invalid Durable Object ID: must be 64 hex digits");

    kj::byte id[BASE_LENGTH + SHA256_DIGEST_LENGTH];
    memcpy(id, decoded.begin(), BASE_LENGTH);
    computeMac(id);

    // Verify that the computed mac matches the input.
    JSG_REQUIRE(memcmp(id + BASE_LENGTH, decoded.begin() + BASE_LENGTH,
                decoded.size() - BASE_LENGTH) == 0,
                TypeError, "Durable Object ID is not valid for this namespace.");

    return kj::heap<ActorIdImpl>(id, kj::none);
  }

  kj::Own<ActorIdFactory> cloneWithJurisdiction(kj::StringPtr jurisdiction) override {
    JSG_FAIL_REQUIRE(Error, "Jurisdiction restrictions are not implemented in workerd.");
  }

  bool matchesJurisdiction(const ActorId& id) override {
    return true;
  }

private:
  kj::byte key[SHA256_DIGEST_LENGTH];

  uint64_t counter = 0;   // only used in predictable mode

  static constexpr size_t BASE_LENGTH = SHA256_DIGEST_LENGTH / 2;
  void computeMac(kj::byte id[BASE_LENGTH + SHA256_DIGEST_LENGTH]) {
    // Given that the first `BASE_LENGTH` bytes of `id` are filled in, compute the second half
    // of the ID by HMACing the first half. The id must be in a buffer large enough to store the
    // first half of the ID plus a full HMAC, even though only a prefix of the HMAC becomes part
    // of the final ID.

    kj::byte* hmacOut = id + BASE_LENGTH;
    uint len = SHA256_DIGEST_LENGTH;
    KJ_ASSERT(HMAC(EVP_sha256(), key, sizeof(key), id, BASE_LENGTH, hmacOut, &len) == hmacOut);
    KJ_ASSERT(len == SHA256_DIGEST_LENGTH);
  }
};

static v8::Local<v8::Value> createBindingValue(
    JsgWorkerdIsolate::Lock& lock,
    const WorkerdApi::Global& global,
    CompatibilityFlags::Reader featureFlags,
    uint32_t ownerId,
    api::MemoryCacheProvider& memoryCacheProvider) {
  TRACE_EVENT("workerd", "WorkerdApi::createBindingValue()");
  using Global = WorkerdApi::Global;
  auto context = lock.v8Context();

  v8::Local<v8::Value> value;

  KJ_SWITCH_ONEOF(global.value) {
    KJ_CASE_ONEOF(json, Global::Json) {
      v8::Local<v8::String> string = lock.wrap(context, kj::mv(json.text));
      value = jsg::check(v8::JSON::Parse(context, string));
    }

    KJ_CASE_ONEOF(pipeline, Global::Fetcher) {
      value = lock.wrap(context, jsg::alloc<api::Fetcher>(
          pipeline.channel,
          pipeline.requiresHost ? api::Fetcher::RequiresHostAndProtocol::YES
                                : api::Fetcher::RequiresHostAndProtocol::NO,
          pipeline.isInHouse));
    }

    KJ_CASE_ONEOF(ns, Global::KvNamespace) {
      value = lock.wrap(context, jsg::alloc<api::KvNamespace>(
          kj::Array<api::KvNamespace::AdditionalHeader>{}, ns.subrequestChannel));
    }

    KJ_CASE_ONEOF(r2, Global::R2Bucket) {
      value = lock.wrap(context,
          jsg::alloc<api::public_beta::R2Bucket>(featureFlags, r2.subrequestChannel));
    }

    KJ_CASE_ONEOF(r2a, Global::R2Admin) {
      value = lock.wrap(context,
          jsg::alloc<api::public_beta::R2Admin>(featureFlags, r2a.subrequestChannel));
    }

    KJ_CASE_ONEOF(ns, Global::QueueBinding) {
      value = lock.wrap(context, jsg::alloc<api::WorkerQueue>(ns.subrequestChannel));
    }

    KJ_CASE_ONEOF(key, Global::CryptoKey) {
      api::SubtleCrypto::ImportKeyData keyData;
      KJ_SWITCH_ONEOF(key.keyData) {
        KJ_CASE_ONEOF(data, kj::Array<byte>) {
          keyData = kj::heapArray(data.asPtr());
        }
        KJ_CASE_ONEOF(json, Global::Json) {
          v8::Local<v8::String> str = lock.wrap(context, kj::mv(json.text));
          v8::Local<v8::Value> obj = jsg::check(v8::JSON::Parse(context, str));
          keyData = lock.unwrap<api::SubtleCrypto::ImportKeyData>(context, obj);
        }
      }

      v8::Local<v8::String> algoStr = lock.wrap(context, kj::mv(key.algorithm.text));
      v8::Local<v8::Value> algo = jsg::check(v8::JSON::Parse(context, algoStr));
      auto importKeyAlgo = lock.unwrap<
          kj::OneOf<kj::String, api::SubtleCrypto::ImportKeyAlgorithm>>(context, algo);

      jsg::Ref<api::CryptoKey> importedKey = api::SubtleCrypto().importKeySync(lock,
          key.format, kj::mv(keyData),
          api::interpretAlgorithmParam(kj::mv(importKeyAlgo)),
          key.extractable, key.usages);

      value = lock.wrap(context, kj::mv(importedKey));
    }

    KJ_CASE_ONEOF(cache, Global::MemoryCache) {
      value = lock.wrap(context, jsg::alloc<api::MemoryCache>(
          api::SharedMemoryCache::Use(
              memoryCacheProvider.getInstance(cache.cacheId),
              {
                .maxKeys = cache.maxKeys,
                .maxValueSize = cache.maxValueSize,
                .maxTotalValueSize = cache.maxTotalValueSize,
              })));
    }

    KJ_CASE_ONEOF(ns, Global::EphemeralActorNamespace) {
      value = lock.wrap(context, jsg::alloc<api::ColoLocalActorNamespace>(ns.actorChannel));
    }

    KJ_CASE_ONEOF(ns, Global::DurableActorNamespace) {
      value = lock.wrap(context, jsg::alloc<api::DurableObjectNamespace>(ns.actorChannel,
          kj::heap<ActorIdFactoryImpl>(ns.uniqueKey)));
    }

    KJ_CASE_ONEOF(ae, Global::AnalyticsEngine) {
        // Use subrequestChannel as logfwdrChannel
        value = lock.wrap(context, jsg::alloc<api::AnalyticsEngine>(ae.subrequestChannel,
                    kj::str(ae.dataset), ae.version, ownerId));
    }

    KJ_CASE_ONEOF(text, kj::String) {
      value = lock.wrap(context, kj::mv(text));
    }

    KJ_CASE_ONEOF(data, kj::Array<byte>) {
      value = lock.wrap(context, kj::heapArray(data.asPtr()));
    }

    KJ_CASE_ONEOF(wrapped, Global::Wrapped) {
      auto moduleRegistry = jsg::ModuleRegistry::from(lock);
      auto moduleName = kj::Path::parse(wrapped.moduleName);

      // wrapped bindings can be produced by internal modules only
      KJ_IF_SOME(moduleInfo, moduleRegistry->resolve(lock, moduleName, kj::none,
           jsg::ModuleRegistry::ResolveOption::INTERNAL_ONLY)) {
        // obtain the module
        auto module = moduleInfo.module.getHandle(lock);
        jsg::instantiateModule(lock, module);

        // build env object with inner bindings
        auto env = v8::Object::New(lock.v8Isolate);
        for (const auto& innerBinding: wrapped.innerBindings) {
          lock.v8Set(env, innerBinding.name,
                     createBindingValue(lock, innerBinding, featureFlags, ownerId,
                                         memoryCacheProvider));
        }

        // obtain exported function to call
        auto moduleNs = jsg::check(module->GetModuleNamespace()->ToObject(context));
        auto fn = lock.v8Get(moduleNs, wrapped.entrypoint);
        KJ_ASSERT(fn->IsFunction(), "Entrypoint is not a function", wrapped.entrypoint);

        // invoke the function, its result will be binding value
        auto args = kj::arr(env.As<v8::Value>());
        value = jsg::check(v8::Function::Cast(*fn)-> Call(context, context->Global(),
            args.size(), args.begin()));
      } else {
        KJ_LOG(ERROR, "wrapped binding module can't be resolved (internal modules only)", moduleName);
      }
    }
    KJ_CASE_ONEOF(hyperdrive, Global::Hyperdrive) {
      value = lock.wrap(context, jsg::alloc<api::Hyperdrive>(
                                     hyperdrive.subrequestChannel, kj::str(hyperdrive.database),
                                     kj::str(hyperdrive.user), kj::str(hyperdrive.password),
                                     kj::str(hyperdrive.scheme)));
    }
    KJ_CASE_ONEOF(unsafe, Global::UnsafeEval) {
      value = lock.wrap(context, jsg::alloc<api::UnsafeEval>());
    }
  }

  return value;
}

void WorkerdApi::compileGlobals(
    jsg::Lock& lockParam, kj::ArrayPtr<const Global> globals,
    v8::Local<v8::Object> target,
    uint32_t ownerId) const {
  TRACE_EVENT("workerd", "WorkerdApi::compileGlobals()");
  auto& lock = kj::downcast<JsgWorkerdIsolate::Lock>(lockParam);
  lockParam.withinHandleScope([&] {
    auto& featureFlags = *impl->features;

    for (auto& global: globals) {
      lockParam.withinHandleScope([&] {
        // Don't use String's usual TypeHandler here because we want to intern the string.
        auto value = createBindingValue(lock, global, featureFlags, ownerId,
                                        impl->memoryCacheProvider);
        KJ_ASSERT(!value.IsEmpty(), "global did not produce v8::Value");
        lockParam.v8Set(target, global.name, value);
      });
    }
  });
}

void WorkerdApi::setModuleFallbackCallback(
    kj::Function<ModuleFallbackCallback>&& callback) const {
  auto& isolateBase = const_cast<JsgWorkerdIsolate&>(impl->jsgIsolate);
  isolateBase.setModuleFallbackCallback(kj::mv(callback));
}

// =======================================================================================

WorkerdApi::Global WorkerdApi::Global::clone() const {
  Global result;
  result.name = kj::str(name);

  KJ_SWITCH_ONEOF(value) {
    KJ_CASE_ONEOF(json, Global::Json) {
      result.value = json.clone();
    }
    KJ_CASE_ONEOF(fetcher, Global::Fetcher) {
      result.value = fetcher.clone();
    }
    KJ_CASE_ONEOF(kvNamespace, Global::KvNamespace) {
      result.value = kvNamespace.clone();
    }
    KJ_CASE_ONEOF(r2Bucket, Global::R2Bucket) {
      result.value = r2Bucket.clone();
    }
    KJ_CASE_ONEOF(r2Admin, Global::R2Admin) {
      result.value = r2Admin.clone();
    }
    KJ_CASE_ONEOF(queueBinding, Global::QueueBinding) {
      result.value = queueBinding.clone();
    }
    KJ_CASE_ONEOF(key, Global::CryptoKey) {
      result.value = key.clone();
    }
    KJ_CASE_ONEOF(cache, Global::MemoryCache) {
      result.value = cache.clone();
    }
    KJ_CASE_ONEOF(ns, Global::EphemeralActorNamespace) {
      result.value = ns.clone();
    }
    KJ_CASE_ONEOF(ns, Global::DurableActorNamespace) {
      result.value = ns.clone();
    }
    KJ_CASE_ONEOF(ae, Global::AnalyticsEngine) {
      result.value = ae.clone();
    }
    KJ_CASE_ONEOF(text, kj::String) {
      result.value = kj::str(text);
    }
    KJ_CASE_ONEOF(data, kj::Array<byte>) {
      result.value = kj::heapArray(data.asPtr());
    }
    KJ_CASE_ONEOF(wrapped, Global::Wrapped) {
      result.value = wrapped.clone();
    }
    KJ_CASE_ONEOF(hyperdrive, Global::Hyperdrive) {
      result.value = hyperdrive.clone();
    }
    KJ_CASE_ONEOF(unsafe, Global::UnsafeEval) {
      result.value = Global::UnsafeEval {};
    }
  }

  return result;
}

const WorkerdApi& WorkerdApi::from(const Worker::Api& api) {
  return kj::downcast<const WorkerdApi>(api);
}

}  // namespace workerd::server<|MERGE_RESOLUTION|>--- conflicted
+++ resolved
@@ -457,16 +457,11 @@
             jsg::ModuleRegistry::Type::INTERNAL);
       }
 
-<<<<<<< HEAD
       // Inject disk cache module
-=======
-      // Inject a (disabled) SimplePythonLimiter
->>>>>>> 9e915ed6
       {
         using ModuleInfo = jsg::ModuleRegistry::ModuleInfo;
         using ObjectModuleInfo = jsg::ModuleRegistry::ObjectModuleInfo;
         using ResolveMethod = jsg::ModuleRegistry::ResolveMethod;
-<<<<<<< HEAD
         auto specifier = "pyodide-internal:disk_cache";
         auto diskCache = jsg::alloc<DiskCache>(impl->pyodideCacheRoot);
         modules->addBuiltinModule(
@@ -478,7 +473,13 @@
             return kj::Maybe(ModuleInfo(js, specifier, kj::none, ObjectModuleInfo(js, wrap)));
           },
           jsg::ModuleRegistry::Type::INTERNAL);
-=======
+      }
+
+      // Inject a (disabled) SimplePythonLimiter
+      {
+        using ModuleInfo = jsg::ModuleRegistry::ModuleInfo;
+        using ObjectModuleInfo = jsg::ModuleRegistry::ObjectModuleInfo;
+        using ResolveMethod = jsg::ModuleRegistry::ResolveMethod;
         auto specifier = "pyodide-internal:limiter";
         modules->addBuiltinModule(
             specifier,
@@ -489,7 +490,6 @@
               return kj::Maybe(ModuleInfo(js, specifier, kj::none, ObjectModuleInfo(js, wrap)));
             },
             jsg::ModuleRegistry::Type::INTERNAL);
->>>>>>> 9e915ed6
       }
     }
 
